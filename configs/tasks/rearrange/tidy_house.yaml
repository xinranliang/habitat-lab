GYM:
<<<<<<< HEAD
    CLASS_NAME: "RearrangeRLEnv"
    AUTO_NAME: "TidyHouse"
    OBS_KEYS: ['robot_head_depth', 'obj_start_sensor', 'obj_start_gps_compass', 'joint', 'is_holding', 'obj_goal_sensor', 'obj_goal_gps_compass']
=======
    CLASS_NAME: RearrangeRLEnv
    AUTO_NAME: TidyHouse
    OBS_KEYS:
    - robot_head_depth
    - obj_start_sensor
    - obj_start_gps_compass
    - joint
    - is_holding
>>>>>>> 5b748295
ENVIRONMENT:
    MAX_EPISODE_STEPS: 5000
DATASET:
    TYPE: RearrangeDataset-v0
    SPLIT: train
    DATA_PATH: data/datasets/replica_cad/rearrange/v1/{split}/tidy_house_10k_1k.json.gz
    SCENES_DIR: data/replica_cad/
TASK:
    TYPE: RearrangeCompositeTask-v0
    REWARD_MEASURE: move_obj_reward
    SUCCESS_MEASURE: composite_success
    SUCCESS_REWARD: 100.0
    SLACK_REWARD: -0.01
    END_ON_SUCCESS: true
    MAX_COLLISIONS: -1.0
    COUNT_OBJ_COLLISIONS: true
    COUNT_ROBOT_OBJ_COLLS: false
    DESIRED_RESTING_POSITION:
    - 0.5
    - 0.0
    - 1.0
    CONSTRAINT_VIOLATION_ENDS_EPISODE: false
    BASE_ANGLE_NOISE: 0.15
    BASE_NOISE: 0.05
    EASY_INIT: false
    TASK_SPEC_BASE_PATH: configs/tasks/rearrange/pddl/
    TASK_SPEC: tidy_house
    PDDL_DOMAIN_DEF: configs/tasks/rearrange/pddl/replica_cad_domain.yaml
    OBJ_SUCC_THRESH: 0.3
    ART_SUCC_THRESH: 0.15
    SINGLE_EVAL_NODE: -1
    DEBUG_SKIP_TO_NODE: -1
    SKIP_NODES:
    - move_obj
    TARGET_START_SENSOR:
        TYPE: TargetStartSensor
        GOAL_FORMAT: CARTESIAN
        DIMENSIONALITY: 3
    TARGET_START_GPS_COMPASS_SENSOR:
        TYPE: TargetStartGpsCompassSensor
    GOAL_SENSOR:
        TYPE: GoalSensor
        GOAL_FORMAT: CARTESIAN
        DIMENSIONALITY: 3
    JOINT_SENSOR:
        TYPE: JointSensor
        DIMENSIONALITY: 7
    END_EFFECTOR_SENSOR:
        TYPE: EEPositionSensor
    IS_HOLDING_SENSOR:
        TYPE: IsHoldingSensor
    SENSORS:
    - TARGET_START_SENSOR
    - GOAL_SENSOR
    - JOINT_SENSOR
    - IS_HOLDING_SENSOR
    - END_EFFECTOR_SENSOR
    - TARGET_START_GPS_COMPASS_SENSOR
    - TARGET_GOAL_GPS_COMPASS_SENSOR
    FORCE_TERMINATE:
        TYPE: ForceTerminate
        MAX_ACCUM_FORCE: -1.0
    ROBOT_FORCE:
        TYPE: RobotForce
        MIN_FORCE: 20.0
<<<<<<< HEAD
    ROBOT_COLLS:
        TYPE: RobotCollisions
    OBJECT_TO_GOAL_DISTANCE:
        TYPE: ObjectToGoalDistance
    END_EFFECTOR_TO_OBJECT_DISTANCE:
        TYPE: EndEffectorToObjectDistance
    COMPOSITE_SUCCESS:
        TYPE: CompositeSuccess
    NUM_STEPS:
        TYPE: NumStepsMeasure
=======
>>>>>>> 5b748295
    MEASUREMENTS:
    - OBJECT_TO_GOAL_DISTANCE
    - ROBOT_FORCE
    - FORCE_TERMINATE
    - ROBOT_COLLS
    - END_EFFECTOR_TO_OBJECT_DISTANCE
    - DOES_WANT_TERMINATE
    - COMPOSITE_SUCCESS
    - COMPOSITE_BAD_CALLED_TERMINATE
    - NUM_STEPS
    - DID_VIOLATE_HOLD_CONSTRAINT
    - MOVE_OBJECTS_REWARD
    ACTIONS:
        ARM_ACTION:
            TYPE: ArmAction
            ARM_CONTROLLER: ArmRelPosAction
            GRIP_CONTROLLER: MagicGraspAction
            ARM_JOINT_DIMENSIONALITY: 7
            GRASP_THRESH_DIST: 0.15
            DISABLE_GRIP: false
            DELTA_POS_LIMIT: 0.0125
            EE_CTRL_LIM: 0.015
        BASE_VELOCITY:
            TYPE: BaseVelAction
            LIN_SPEED: 10.0
            ANG_SPEED: 10.0
            ALLOW_DYN_SLIDE: true
            END_ON_STOP: false
            ALLOW_BACK: true
            MIN_ABS_LIN_SPEED: 1.0
            MIN_ABS_ANG_SPEED: 1.0
        REARRANGE_STOP:
            TYPE: RearrangeStopAction
    POSSIBLE_ACTIONS:
    - ARM_ACTION
    - BASE_VELOCITY
    - REARRANGE_STOP
<<<<<<< HEAD
    DID_VIOLATE_HOLD_CONSTRAINT:
        TYPE: DidViolateHoldConstraintMeasure
=======
>>>>>>> 5b748295
    USING_SUBTASKS: false
    MOVE_OBJECTS_REWARD:
        TYPE: MoveObjectsReward
        PICK_REWARD: 1.0
        SUCCESS_DIST: 0.15
        SINGLE_REARRANGE_REWARD: 1.0
        DIST_REWARD: 1.0
        CONSTRAINT_VIOLATE_PEN: 10.0
        FORCE_PEN: 0.0
        MAX_FORCE_PEN: 1.0
        FORCE_END_PEN: 10.0
    TARGET_GOAL_GPS_COMPASS_SENSOR:
        TYPE: TargetGoalGpsCompassSensor
    NAV_TO_POS_SUCC:
        SUCCESS_DISTANCE: 0.2
        TYPE: NavToPosSucc
    PLACE_SUCCESS:
        EE_RESTING_SUCCESS_THRESHOLD: 0.3
        TYPE: PlaceSuccess
    PICK_SUCCESS:
        EE_RESTING_SUCCESS_THRESHOLD: 0.3
        TYPE: RearrangePickSuccess
    REARRANGE_NAV_TO_OBJ_SUCCESS:
        TYPE: NavToObjSuccess
        SUCCESS_ANGLE_DIST: 0.7
        MUST_LOOK_AT_TARG: true
        HEURISTIC_STOP: false
<<<<<<< HEAD
=======
        MUST_CALL_STOP: false
>>>>>>> 5b748295
SIMULATOR:
    ADDITIONAL_OBJECT_PATHS:
        - "data/objects/ycb/configs/"
    ACTION_SPACE_CONFIG: v0
    GRASP_IMPULSE: 1000.0
    HOLD_THRESH: 0.09
    AC_FREQ_RATIO: 4
    DEBUG_RENDER: false
    DEBUG_RENDER_GOAL: true
    AGENTS:
    - AGENT_0
    CONCUR_RENDER: true
    AUTO_SLEEP: true
    AGENT_0:
        HEIGHT: 1.5
        IS_SET_START_STATE: false
        RADIUS: 0.3
        SENSORS:
        - HEAD_DEPTH_SENSOR
        START_POSITION:
        - 0
        - 0
        - 0
        START_ROTATION:
        - 0
        - 0
        - 0
        - 1
    HEAD_RGB_SENSOR:
        WIDTH: 128
        HEIGHT: 128
    HEAD_DEPTH_SENSOR:
        WIDTH: 128
        HEIGHT: 128
        MIN_DEPTH: 0.0
        MAX_DEPTH: 10.0
        NORMALIZE_DEPTH: true
    ARM_DEPTH_SENSOR:
        HEIGHT: 128
        MAX_DEPTH: 10.0
        MIN_DEPTH: 0.0
        NORMALIZE_DEPTH: true
        WIDTH: 128
    ARM_RGB_SENSOR:
        HEIGHT: 128
        WIDTH: 128
    ARM_REST:
    - 0.6
    - 0.0
    - 0.9
    CTRL_FREQ: 120.0
    DEFAULT_AGENT_ID: 0
    FORWARD_STEP_SIZE: 0.25
    HABITAT_SIM_V0:
        ALLOW_SLIDING: false
        ENABLE_PHYSICS: true
        GPU_DEVICE_ID: 0
        GPU_GPU: false
        PHYSICS_CONFIG_FILE: ./data/default.physics_config.json
    ROBOT_URDF: ./data/robots/hab_fetch/robots/hab_fetch.urdf
    ROBOT_TYPE: FetchRobot
    IK_ARM_URDF: ./data/robots/hab_fetch/robots/fetch_onlyarm.urdf
    SEED: 100
    SEMANTIC_SENSOR:
        HEIGHT: 480
        HFOV: 90
        ORIENTATION:
        - 0.0
        - 0.0
        - 0.0
        POSITION:
        - 0
        - 1.25
        - 0
        TYPE: HabitatSimSemanticSensor
        WIDTH: 640
    TILT_ANGLE: 15
    TURN_ANGLE: 10
    TYPE: RearrangeSim-v0<|MERGE_RESOLUTION|>--- conflicted
+++ resolved
@@ -1,9 +1,4 @@
 GYM:
-<<<<<<< HEAD
-    CLASS_NAME: "RearrangeRLEnv"
-    AUTO_NAME: "TidyHouse"
-    OBS_KEYS: ['robot_head_depth', 'obj_start_sensor', 'obj_start_gps_compass', 'joint', 'is_holding', 'obj_goal_sensor', 'obj_goal_gps_compass']
-=======
     CLASS_NAME: RearrangeRLEnv
     AUTO_NAME: TidyHouse
     OBS_KEYS:
@@ -12,7 +7,6 @@
     - obj_start_gps_compass
     - joint
     - is_holding
->>>>>>> 5b748295
 ENVIRONMENT:
     MAX_EPISODE_STEPS: 5000
 DATASET:
@@ -78,19 +72,6 @@
     ROBOT_FORCE:
         TYPE: RobotForce
         MIN_FORCE: 20.0
-<<<<<<< HEAD
-    ROBOT_COLLS:
-        TYPE: RobotCollisions
-    OBJECT_TO_GOAL_DISTANCE:
-        TYPE: ObjectToGoalDistance
-    END_EFFECTOR_TO_OBJECT_DISTANCE:
-        TYPE: EndEffectorToObjectDistance
-    COMPOSITE_SUCCESS:
-        TYPE: CompositeSuccess
-    NUM_STEPS:
-        TYPE: NumStepsMeasure
-=======
->>>>>>> 5b748295
     MEASUREMENTS:
     - OBJECT_TO_GOAL_DISTANCE
     - ROBOT_FORCE
@@ -128,11 +109,6 @@
     - ARM_ACTION
     - BASE_VELOCITY
     - REARRANGE_STOP
-<<<<<<< HEAD
-    DID_VIOLATE_HOLD_CONSTRAINT:
-        TYPE: DidViolateHoldConstraintMeasure
-=======
->>>>>>> 5b748295
     USING_SUBTASKS: false
     MOVE_OBJECTS_REWARD:
         TYPE: MoveObjectsReward
@@ -160,10 +136,7 @@
         SUCCESS_ANGLE_DIST: 0.7
         MUST_LOOK_AT_TARG: true
         HEURISTIC_STOP: false
-<<<<<<< HEAD
-=======
         MUST_CALL_STOP: false
->>>>>>> 5b748295
 SIMULATOR:
     ADDITIONAL_OBJECT_PATHS:
         - "data/objects/ycb/configs/"
