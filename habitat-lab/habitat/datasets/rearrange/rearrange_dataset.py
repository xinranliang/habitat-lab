#!/usr/bin/env python3

# Copyright (c) Meta Platforms, Inc. and its affiliates.
# This source code is licensed under the MIT license found in the
# LICENSE file in the root directory of this source tree.

import copy
import json
from typing import TYPE_CHECKING, Any, Dict, List, Optional, Tuple, cast

import attr
import numpy as np

import habitat_sim.utils.datasets_download as data_downloader
from habitat.core.dataset import Episode, EpisodeIterator
from habitat.core.logging import logger
from habitat.core.registry import registry
from habitat.core.simulator import AgentState
from habitat.core.utils import DatasetFloatJSONEncoder
from habitat.datasets.pointnav.pointnav_dataset import PointNavDatasetV1
from habitat.datasets.utils import check_and_gen_physics_config
from habitat.tasks.nav.object_nav_task import ObjectGoal, ObjectViewLocation

if TYPE_CHECKING:
    from omegaconf import DictConfig


@attr.s(auto_attribs=True, kw_only=True)
class RearrangeEpisode(Episode):
    r"""Specifies additional objects, targets, markers, and ArticulatedObject states for a particular instance of an object rearrangement task.

    :property ao_states: Lists modified ArticulatedObject states for the scene: {instance_handle -> {link, state}}
    :property rigid_objs: A list of objects to add to the scene, each with: (handle, transform)
    :property targets: Maps an object instance to a new target location for placement in the task. {instance_name -> target_transform}
    :property markers: Indicate points of interest in the scene such as grasp points like handles. {marker name -> (type, (params))}
    :property target_receptacles: The names and link indices of the receptacles containing the target objects.
    :property goal_receptacles: The names and link indices of the receptacles containing the goals.
    """
    ao_states: Dict[str, Dict[int, float]]
    rigid_objs: List[Tuple[str, np.ndarray]]
    targets: Dict[str, np.ndarray]
    markers: List[Dict[str, Any]] = []
    target_receptacles: List[Tuple[str, int]] = []
    goal_receptacles: List[Tuple[str, int]] = []
    name_to_receptacle: Dict[str, str] = {}


# TODO: Rename this and all other classes to OVMM*
@attr.s(auto_attribs=True, kw_only=True)
class ObjectRearrangeEpisode(RearrangeEpisode):
    r"""Specifies categories of the object, start and goal receptacles

    :property object_category: Category of the object to be rearranged
    :property start_recep_category: Category of the start receptacle
    :property goal_recep_category: Category of the goal receptacle
    """
    object_category: Optional[str] = None
    start_recep_category: Optional[str] = None
    goal_recep_category: Optional[str] = None
    candidate_objects: Optional[List[ObjectGoal]] = None
    candidate_objects_hard: Optional[List[ObjectGoal]] = None
    candidate_start_receps: Optional[List[ObjectGoal]] = None
    candidate_goal_receps: Optional[List[ObjectGoal]] = None


@registry.register_dataset(name="RearrangeDataset-v0")
class RearrangeDatasetV0(PointNavDatasetV1):
    r"""Class inherited from PointNavDataset that loads Rearrangement dataset."""
    episodes: List[RearrangeEpisode] = []  # type: ignore
    content_scenes_path: str = "{data_path}/content/{scene}.json.gz"

    def to_json(self) -> str:
        result = DatasetFloatJSONEncoder().encode(self)
        return result

    def __init__(self, config: Optional["DictConfig"] = None) -> None:
        self.config = config

        if config and not self.check_config_paths_exist(config):
            logger.info(
                "Rearrange task assets are not downloaded locally, downloading and extracting now..."
            )
            data_downloader.main(
                ["--uids", "rearrange_task_assets", "--no-replace"]
            )
            logger.info("Downloaded and extracted the data.")

        check_and_gen_physics_config()

        super().__init__(config)

    def from_json(
        self, json_str: str, scenes_dir: Optional[str] = None
    ) -> None:
        deserialized = json.loads(json_str)
        for i, episode in enumerate(deserialized["episodes"]):
            rearrangement_episode = RearrangeEpisode(**episode)
            rearrangement_episode.episode_id = str(i)

            self.episodes.append(rearrangement_episode)


class ObjectRearrangeEpisodeIterator(EpisodeIterator[ObjectRearrangeEpisode]):
    def __init__(
        self,
        viewpoints_matrix,
        transformations_matrix,
        episodes,
        *args,
        **kwargs
    ):
        self.viewpoints = viewpoints_matrix
        self.transformations = transformations_matrix
        self._vp_keys = [
            "candidate_objects",
            "candidate_objects_hard",
            "candidate_goal_receps",
        ]
        super().__init__(episodes, *args, **kwargs)

    def __next__(self) -> ObjectRearrangeEpisode:
        # deepcopy is to avoid increasing memory as we iterate through the episodes
        episode = cast(
            ObjectRearrangeEpisode, copy.deepcopy(super().__next__())
        )

        deserialized_objs = []
        if self.transformations is not None:
            for rigid_obj in episode.rigid_objs:
                transform = np.vstack(
                    (self.transformations[rigid_obj[1]], [0, 0, 0, 1])
                )
                deserialized_objs.append((rigid_obj[0], transform))
            episode.rigid_objs = deserialized_objs

        if self.viewpoints is None:
            return episode

        for vp_key in self._vp_keys:
            obj_goal: ObjectGoal
            for obj_goal in getattr(episode, vp_key):
                for vidx, view_idx in enumerate(obj_goal.view_points):
                    view = self.viewpoints[view_idx]
                    position, rotation, iou = (
                        view[:3],
                        view[3:7],
                        view[7].item(),
                    )
                    agent_state = AgentState(position, rotation)
                    obj_goal.view_points[vidx] = ObjectViewLocation(
                        agent_state, iou
                    )

        return episode


@registry.register_dataset(name="ObjectRearrangeDataset-v0")
class ObjectRearrangeDatasetV0(PointNavDatasetV1):
    r"""Class inherited from PointNavDataset that loads Object Rearrangement dataset."""
    obj_category_to_obj_category_id: Dict[str, int]
    recep_category_to_recep_category_id: Dict[str, int]
    episodes: List[ObjectRearrangeEpisode] = []  # type: ignore
    viewpoints_matrix: np.ndarray = None
    transformations_matrix: np.ndarray = None
    content_scenes_path: str = "{data_path}/content/{scene}.json.gz"

    def __init__(self, config: Optional["DictConfig"] = None) -> None:
        self.config = config
        check_and_gen_physics_config()

        super().__init__(config)
        if config is not None:
            if self.config.viewpoints_matrix_path is not None:
                self.viewpoints_matrix = np.load(
<<<<<<< HEAD
                    self.config.viewpoints_matrix_path.format(split=self.config.split)
                )
            if self.config.transformations_matrix_path is not None:
                self.transformations_matrix = np.load(
                    self.config.transformations_matrix_path.format(split=self.config.split)
=======
                    self.config.viewpoints_matrix_path.format(
                        split=self.config.split
                    )
                )
            if self.config.transformations_matrix_path is not None:
                self.transformations_matrix = np.load(
                    self.config.transformations_matrix_path.format(
                        split=self.config.split
                    )
>>>>>>> b0f38ec2
                )

    def get_episode_iterator(
        self, *args: Any, **kwargs: Any
    ) -> ObjectRearrangeEpisodeIterator:
        return ObjectRearrangeEpisodeIterator(
            self.viewpoints_matrix,
            self.transformations_matrix,
            self.episodes,
            *args,
            **kwargs
        )

    def to_json(self) -> str:
        result = DatasetFloatJSONEncoder().encode(self)
        return result

    def __deserialize_goal(self, serialized_goal: Dict[str, Any]) -> ObjectGoal:
        g = ObjectGoal(**serialized_goal)
<<<<<<< HEAD
        # if the view points are not cached separately, read from original episodes
        for vidx, view in enumerate(g.view_points):
            view_location = ObjectViewLocation(**view)  # type: ignore
            view_location.agent_state = AgentState(**view_location.agent_state)  # type: ignore
            g.view_points[vidx] = view_location
=======
        if self.viewpoints_matrix is None:
            # if the view points are not cached separately, read from original episodes
            for vidx, view in enumerate(g.view_points):
                view_location = ObjectViewLocation(**view)  # type: ignore
                view_location.agent_state = AgentState(**view_location.agent_state)  # type: ignore
                g.view_points[vidx] = view_location
>>>>>>> b0f38ec2
        return g

    def from_json(
        self, json_str: str, scenes_dir: Optional[str] = None
    ) -> None:
        deserialized = json.loads(json_str)

        if "obj_category_to_obj_category_id" in deserialized:
            self.obj_category_to_obj_category_id = deserialized[
                "obj_category_to_obj_category_id"
            ]
        if "recep_category_to_recep_category_id" in deserialized:
            self.recep_category_to_recep_category_id = deserialized[
                "recep_category_to_recep_category_id"
            ]

        for i, episode in enumerate(deserialized["episodes"]):
            rearrangement_episode = ObjectRearrangeEpisode(**episode)
            rearrangement_episode.episode_id = str(i)
            for goal_type in [
                "candidate_objects",
                "candidate_objects_hard",
                "candidate_start_receps",
                "candidate_goal_receps",
            ]:
                if goal_type in episode:
                    setattr(
                        rearrangement_episode,
                        goal_type,
                        [
                            self.__deserialize_goal(g)
                            for g in episode[goal_type]
                        ],
                    )
            self.episodes.append(rearrangement_episode)<|MERGE_RESOLUTION|>--- conflicted
+++ resolved
@@ -172,13 +172,6 @@
         if config is not None:
             if self.config.viewpoints_matrix_path is not None:
                 self.viewpoints_matrix = np.load(
-<<<<<<< HEAD
-                    self.config.viewpoints_matrix_path.format(split=self.config.split)
-                )
-            if self.config.transformations_matrix_path is not None:
-                self.transformations_matrix = np.load(
-                    self.config.transformations_matrix_path.format(split=self.config.split)
-=======
                     self.config.viewpoints_matrix_path.format(
                         split=self.config.split
                     )
@@ -188,7 +181,6 @@
                     self.config.transformations_matrix_path.format(
                         split=self.config.split
                     )
->>>>>>> b0f38ec2
                 )
 
     def get_episode_iterator(
@@ -208,20 +200,12 @@
 
     def __deserialize_goal(self, serialized_goal: Dict[str, Any]) -> ObjectGoal:
         g = ObjectGoal(**serialized_goal)
-<<<<<<< HEAD
-        # if the view points are not cached separately, read from original episodes
-        for vidx, view in enumerate(g.view_points):
-            view_location = ObjectViewLocation(**view)  # type: ignore
-            view_location.agent_state = AgentState(**view_location.agent_state)  # type: ignore
-            g.view_points[vidx] = view_location
-=======
         if self.viewpoints_matrix is None:
             # if the view points are not cached separately, read from original episodes
             for vidx, view in enumerate(g.view_points):
                 view_location = ObjectViewLocation(**view)  # type: ignore
                 view_location.agent_state = AgentState(**view_location.agent_state)  # type: ignore
                 g.view_points[vidx] = view_location
->>>>>>> b0f38ec2
         return g
 
     def from_json(
