---
dataset_path: "data/fpss/fphab/fphab.scene_dataset_config.json"
additional_object_paths:
<<<<<<< HEAD
# - data/objects/ycb/configs/
=======
>>>>>>> 6ed2682a
- data/objects/amazon_berkeley/configs/
- data/objects/google_object_dataset/configs/
correct_unstable_results: True
scene_sets:
  -
    name: "microtrain"
    included_substrings:
      - "106365897_174225972."
    excluded_substrings:
      - "NONE"
  -
    name: "minitrain"
    included_substrings:
      - "107734119_175999932."
      - "104862660_172226844."
      - "106365897_174225972."
      - "108736722_177263382."
      - "108294558_176710095."
      - "103997460_171030507."
      - "107733912_175999623."
      - "106879023_174887148."
      - "108294897_176710602."
      - "104348133_171513054."
      - "108736635_177263256."
      - "103997460_171030507."
      - "107734188_176000034."
      - "104862513_172226580."
      - "104862621_172226772."
      - "103997970_171031287."
      - "102344193."
      - "108294870_176710551."
      - "105515211_173104179."
      - "108294870_176710551."
    excluded_substrings:
      - "NONE"
  -
    name: "minival"
    included_substrings:
      - "105515211_173104185."
      - "106878915_174887025."
      - "107734176_176000019."
      - "102816216."
      - "106879005_174887124."
      - "107734338_176000244."
      - "108736779_177263484."
      - "106878867_174886977."
    excluded_substrings:
      - "NONE"

object_sets:
- name: seen_action_figure
  included_substrings:
  - Nickelodeon_Teenage_Mutant_Ninja_Turtles_Raphael
  - Nickelodeon_Teenage_Mutant_Ninja_Turtles_Michelangelo
  - Dino_3
  - Nintendo_Yoshi_Action_Figure
  - SpiderMan_Titan_Hero_12Inch_Action_Figure_oo1qph4wwiW
  - Nickelodeon_Teenage_Mutant_Ninja_Turtles_Leonardo
  - Teenage_Mutant_Ninja_Turtles_Rahzar_Action_Figure
  excluded_substrings: []
- name: seen_basket
  included_substrings:
  - Spritz_Easter_Basket_Plastic_Teal
  excluded_substrings: []
- name: seen_book
  included_substrings:
  - Eat_to_Live_The_Amazing_NutrientRich_Program_for_Fast_and_Sustained_Weight_Loss_Revised_Edition_Book
  - B01DN8TB5U
  excluded_substrings: []
- name: seen_bowl
  included_substrings:
  - Bradshaw_International_11642_7_Qt_MP_Plastic_Bowl
  - Footed_Bowl_Sand
  - Now_Designs_Bowl_Akita_Black
  - Threshold_Bead_Cereal_Bowl_White
  - Neat_Solutions_Character_Bib_2_pack
  - B075HWTX4Z
  excluded_substrings: []
- name: seen_candle_holder
  included_substrings:
  - B075HR7LD2
  - B075HX7JB2
  excluded_substrings: []
- name: seen_canister
  included_substrings:
  - B07MBFDKYY
  - B07M6PK8QN
  excluded_substrings: []
- name: seen_cup
  included_substrings:
  - Ecoforms_Cup_B4_SAN
  excluded_substrings: []
- name: seen_dishtowel
  included_substrings:
  - Tag_Dishtowel_Waffle_Gray_Checks_18_x_26
  - Tag_Dishtowel_Basket_Weave_Red_18_x_26
  - Cole_Hardware_Dishtowel_BlueWhite
  - Tag_Dishtowel_Green
  - Cole_Hardware_Dishtowel_Blue
  - Tag_Dishtowel_Dobby_Stripe_Blue_18_x_26
  excluded_substrings: []
- name: seen_hat
  included_substrings:
  - DPC_Handmade_Hat_Brown
  - Object_REmvBDJStub
  excluded_substrings: []
- name: seen_medicine_bottle
  included_substrings:
  - AllergenFree_JarroDophilus
  - Sleep_Optimizer
  - Organic_Whey_Protein_Unflavored
  - PhosphOmega
  - Organic_Whey_Protein_Vanilla
  - QHPomegranate
  - 5_HTP
  - Blackcurrant_Lutein
  - Bifidus_Balance_FOS
  - NattoMax
  - QAbsorb_CoQ10
  excluded_substrings:
  - QAbsorb_CoQ10_53iUqjWjW3O
- name: seen_mouse_pad
  included_substrings:
  - B06X6H2WF7
  - B06X3W3YQD
  excluded_substrings: []
- name: seen_pencil_case
  included_substrings:
  - Big_Dot_Aqua_Pencil_Case
  - Olive_Kids_Butterfly_Garden_Pencil_Case
  - Pinwheel_Pencil_Case
  excluded_substrings: []
- name: seen_plate
  included_substrings:
  - Threshold_Bistro_Ceramic_Dinner_Plate_Ruby_Ring
  excluded_substrings: []
- name: seen_shoe
  included_substrings:
  - Crazy_8
  - 11pro_SL_TRX_FG
  - ASICS_GELBlur33_20_GS_BlackWhiteSafety_Orange
  - TOP_TEN_HI
  - FYW_ALTERNATION
  - California_Navy_Tieks_Italian_Leather_Ballet_Flats
  - PureFlow_2_Color_RylPurHibiscusBlkSlvrWht_Size_50
  - TERREX_FAST_X_GTX
  - PureConnect_2_Color_FernNightlifeSilverBlack_Size_70_5w0BYsiogeV
  - ASICS_GELBlur33_20_GS_Flash_YellowHot_PunchSilver
  - Chelsea_lo_fl_rdheel_zAQrnhlEfw8
  - Sperry_TopSider_tNB9t6YBUf3
  - TZX_Runner
  - Crazy_Shadow_2
  - Sienna_Brown_Croc_Tieks_Patent_Leather_Crocodile_Print_Ballet_Flats
  - AMBERLIGHT_UP_W
  - TERREX_FAST_R
  - F10_TRX_TF_rH7tmKCdUJq
  - D_ROSE_773_II_hvInJwJ5HUD
  - Predator_LZ_TRX_FG
  - ASICS_GELChallenger_9_Royal_BlueWhiteBlack
  - ASICS_GELLinksmaster_WhiteSilverCarolina_Blue
  - ASICS_GELResolution_5_Flash_YellowBlackSilver
  - Santa_Cruz_Mens_umxTczr1Ygg
  - F5_TRX_FG
  - CLIMACOOL_BOAT_BREEZE_IE6CyqSaDwN
  - Cream_Tieks_Italian_Leather_Ballet_Flats
  - D_ROSE_773_II_Kqclsph05pE
  - Santa_Cruz_Mens_G7kQXK7cIky
  - REEF_ZENFUN
  - ClimaCool_Aerate_2_W_Wide
  - Starstruck_Tieks_Glittery_Gold_Italian_Leather_Ballet_Flats
  - ASICS_GELDirt_Dog_4_SunFlameBlack
  - Adrenaline_GTS_13_Color_WhtObsdianBlckOlmpcSlvr_Size_70
  excluded_substrings:
  - TOP_TEN_HI_60KlbRbdoJA
  - Crazy_Shadow_2_oW4Jd10HFFr
- name: seen_soap_dish
  included_substrings:
  - Threshold_Bamboo_Ceramic_Soap_Dish
  excluded_substrings: []
- name: seen_sponge
  included_substrings:
  - Big_O_Sponges_Assorted_Cellulose_12_pack
  excluded_substrings: []
- name: seen_stuffed_toy
  included_substrings:
  - Ortho_Forward_Facing_QCaor9ImJ2G
  - Sootheze_Toasty_Orca
  - Animal_Planet_Foam_2Headed_Dragon
  - Elephant
  - Ortho_Forward_Facing_3Q6J2oKJD92
  excluded_substrings:
  - Sootheze_Cold_Therapy_Elephant
- name: seen_sushi_mat
  included_substrings:
  - Sushi_Mat
  excluded_substrings: []
- name: seen_tape
  included_substrings:
  - 3M_Vinyl_Tape_Green_1_x_36_yd
  - Cole_Hardware_Antislip_Surfacing_Material_White
  - Cole_Hardware_Antislip_Surfacing_White_2_x_60
  - Shurtape_Gaffers_Tape_Silver_2_x_60_yd
  excluded_substrings: []
- name: seen_vase
  included_substrings:
  - B07JM1K8VH
  - B07B8W8FBV
  - B07HSJVP5C
  - B075HR7DM7
  - B078JJDPR2
  - B075HR7KY9
  - B07B8NVHX1
  - B07HSLG6WR
  - B075HXPFTG
  - B07B8PXTSY
  - B07JLBDT51
  - B075HR4ZDB
  excluded_substrings: []
- name: test_unseen_action_figure
  included_substrings:
  - Nintendo_Mario_Action_Figure
  - Dino_4
  - Dino_5
  - Playmates_Industrial_CoSplinter_Teenage_Mutant_Ninja_Turtle_Action_Figure
  - Playmates_nickelodeon_teenage_mutant_ninja_turtles_shredder
  - SpiderMan_Titan_Hero_12Inch_Action_Figure_5Hnn4mtkFsP
  excluded_substrings: []
- name: test_unseen_basket
  included_substrings:
  - RJ_Rabbit_Easter_Basket_Blue
  excluded_substrings: []
- name: test_unseen_book
  included_substrings:
  - B078GTTCCF
  excluded_substrings: []
- name: test_unseen_bowl
  included_substrings:
  - Cole_Hardware_Bowl_Scirocco_YellowBlue
  - B075HWDSDK
  - Sea_to_Summit_Xl_Bowl
  - Threshold_Porcelain_Serving_Bowl_Coupe_White
  - Calphalon_Kitchen_Essentials_12_Cast_Iron_Fry_Pan_Black
  excluded_substrings: []
- name: test_unseen_can
  included_substrings:
  - Don_Franciscos_Gourmet_Coffee_Medium_Decaf_100_Colombian_12_oz_340_g
  excluded_substrings: []
- name: test_unseen_can_opener
  included_substrings:
  - OXO_Soft_Works_Can_Opener_SnapLock
  excluded_substrings: []
- name: test_unseen_candle_holder
  included_substrings:
  - B075HXHKTZ
  excluded_substrings: []
- name: test_unseen_canister
  included_substrings:
  - B07MF1SFKD
  - B07M6PJ66Q
  excluded_substrings: []
- name: test_unseen_dishtowel
  included_substrings:
  - Tag_Dishtowel_18_x_26
  - Cole_Hardware_Dishtowel_Red
  - Cole_Hardware_Dishtowel_Multicolors
  - Cole_Hardware_Dishtowel_Stripe
  - Envision_Home_Dish_Drying_Mat_Red_6_x_18
  excluded_substrings: []
- name: test_unseen_hat
  included_substrings:
  - DPC_tropical_Trends_Hat
  excluded_substrings: []
- name: test_unseen_medicine_bottle
  included_substrings:
  - QAbsorb_CoQ10_53iUqjWjW3O
  - Folic_Acid
  - CoQ10_wSSVoxVppVD
  - Borage_GLA240Gamma_Tocopherol
  - Quercetin_500
  - Prostate_Optimizer
  - Theanine
  - Pet_Dophilus_powder
  - Perricone_MD_Health_Weight_Management_Supplements
  - Beta_Glucan
  excluded_substrings: []
- name: test_unseen_mouse_pad
  included_substrings:
  - B003QTD4Y6
  excluded_substrings: []
- name: test_unseen_pencil_case
  included_substrings:
  - Big_Dot_Pink_Pencil_Case
  - Olive_Kids_Robots_Pencil_Case
  - Olive_Kids_Paisley_Pencil_Case
  excluded_substrings: []
- name: test_unseen_plate
  included_substrings:
  - Threshold_Dinner_Plate_Square_Rim_White_Porcelain
  excluded_substrings: []
- name: test_unseen_scissors
  included_substrings:
  - Diamond_Visions_Scissors_Red
  excluded_substrings: []
- name: test_unseen_screwdriver
  included_substrings:
  - Craftsman_Grip_Screwdriver_Phillips_Cushion
  excluded_substrings: []
- name: test_unseen_shoe
  included_substrings:
  - TOP_TEN_HI_60KlbRbdoJA
  - Sperry_TopSider_pSUFPWQXPp3
  - Santa_Cruz_Mens_YmsMDkFf11Z
  - D_ROSE_45
  - PHEEHAN_RUN
  - PureConnect_2_Color_AnthrcteKnckoutPnkGrnGecko_Size_50
  - F10_TRX_FG_ssscuo9tGxb
  - ASICS_GELTour_Lyte_WhiteOrchidSilver
  - ASICS_GELAce_Pro_Pearl_WhitePink
  - Santa_Cruz_Mens_vnbiTDDt5xH
  - Copperhead_Snake_Tieks_Brown_Snake_Print_Ballet_Flats
  - REEF_BRAIDED_CUSHION
  - ASICS_GEL1140V_WhiteBlackSilver
  - Ravenna_4_Color_WhtOlyBluBlkShkOrngSlvRdO_Size_70
  - ASICS_GEL1140V_WhiteRoyalSilver
  - REEF_BANTU
  - Cascadia_8_Color_AquariusHibscsBearingSeaBlk_Size_50
  - PureCadence_2_Color_HiRskRedNghtlfeSlvrBlckWht_Size_70
  - ASICS_HyperRocketgirl_SP_5_WhiteMalibu_BlueBlack
  - ENFR_MID_ENFORCER
  - PureCadence_2_Color_TleBluLmePnchSlvMoodIndgWh_Size_50_EEzAfcBfHHO
  - FYW_DIVISION
  - Azure_Snake_Tieks_Leather_Snake_Print_Ballet_Flats
  - Colton_Wntr_Chukka_y4jO0I8JQFW
  - Crazy_Shadow_2_oW4Jd10HFFr
  - ASICS_GELLinksmaster_WhiteRasberryGunmetal
  - Adrenaline_GTS_13_Color_DrkDenimWhtBachlorBttnSlvr_Size_50_yfK40TNjq0V
  - PureConnect_2_Color_BlckBrllntBluNghtlfeAnthrct_Size_70
  - TROCHILUS_BOOST
  - Chelsea_BlkHeelPMP_DwxLtZNxLZZ
  - ASICS_GELLinksmaster_WhiteCoffeeSand
  - D_ROSE_ENGLEWOOD_II
  - Court_Attitude
  excluded_substrings: []
- name: test_unseen_spatula
  included_substrings:
  - OXO_Cookie_Spatula
  excluded_substrings: []
- name: test_unseen_stuffed_toy
  included_substrings:
  - Shark
  - Sootheze_Cold_Therapy_Elephant
  - Racoon
  - Squirrel
  - Ortho_Forward_Facing
  excluded_substrings:
  - Ortho_Forward_Facing_3Q6J2oKJD92
  - Ortho_Forward_Facing_CkAW6rL25xH
  - Ortho_Forward_Facing_QCaor9ImJ2G
- name: test_unseen_tape
  included_substrings:
  - 3M_Antislip_Surfacing_Light_Duty_White
  - Shurtape_Tape_Purple_CP28
  - Shurtape_30_Day_Removal_UV_Delct_15
  excluded_substrings: []
- name: test_unseen_vase
  included_substrings:
  - B07B8NZQ68
  - B078JMJC49
  - B078JGHZT3
  - B075HXJPW6
  - B078JMJC46
  - B075HWX46K
  - B075HXLWT5
  - B07JM6GHC8
  - B078JGYJTG
  - B07HSMVFMP
  - B075HWMC6S
  - B07B8VJBCL
  excluded_substrings: []
receptacle_sets:
  -
    name: "hab2"
    included_object_substrings:
      - ""
    excluded_object_substrings: []
    included_receptacle_substrings:
      - ""
    excluded_receptacle_substrings: []

scene_sampler:
  type: subset
  params:
    scene_sets:
      - "microtrain"
      - "minitrain"
      - "minival"
object_samplers:
- name: train_set
  type: category_balanced
  sampler_range: dynamic
  params:
    object_sets:
    - seen_action_figure
    - seen_basket
    - seen_book
    - seen_bowl
    - seen_candle_holder
    - seen_canister
    - seen_cup
    - seen_dishtowel
    - seen_hat
    - seen_medicine_bottle
    - seen_mouse_pad
    - seen_pencil_case
    - seen_plate
    - seen_shoe
    - seen_soap_dish
    - seen_sponge
    - seen_stuffed_toy
    - seen_sushi_mat
    - seen_tape
    - seen_vase
    receptacle_sets:
    - hab2
    orientation_sampling: up
    nav_to_min_distance: 1.5
<<<<<<< HEAD
=======
# TODO (Arun): Add way from CLI to switch between train and val object sets
>>>>>>> 6ed2682a
# - name: val_set_clutter
#   type: category_balanced
#   sampler_range: dynamic
#   params:
#     object_sets:
#     - test_unseen_action_figure
#     - test_unseen_basket
#     - test_unseen_book
#     - test_unseen_bowl
#     - test_unseen_can
#     - test_unseen_can_opener
#     - test_unseen_candle_holder
#     - test_unseen_canister
#     - test_unseen_dishtowel
#     - test_unseen_hat
#     - test_unseen_medicine_bottle
#     - test_unseen_mouse_pad
#     - test_unseen_pencil_case
#     - test_unseen_plate
#     - test_unseen_scissors
#     - test_unseen_screwdriver
#     - test_unseen_shoe
#     - test_unseen_spatula
#     - test_unseen_stuffed_toy
#     - test_unseen_tape
#     - test_unseen_vase
#     - seen_action_figure
#     - seen_basket
#     - seen_book
#     - seen_bowl
#     - seen_candle_holder
#     - seen_canister
#     - seen_cup
#     - seen_dishtowel
#     - seen_hat
#     - seen_medicine_bottle
#     - seen_mouse_pad
#     - seen_pencil_case
#     - seen_plate
#     - seen_shoe
#     - seen_soap_dish
#     - seen_sponge
#     - seen_stuffed_toy
#     - seen_sushi_mat
#     - seen_tape
#     - seen_vase
#     receptacle_sets:
#     - hab2
#     orientation_sampling: up
#     nav_to_min_distance: 1.5
# - name: val_set_targets
#   type: category_balanced
#   sampler_range: fixed
#   params:
#     object_sets:
#     - test_unseen_action_figure
#     - test_unseen_basket
#     - test_unseen_book
#     - test_unseen_bowl
#     - test_unseen_can
#     - test_unseen_can_opener
#     - test_unseen_candle_holder
#     - test_unseen_canister
#     - test_unseen_dishtowel
#     - test_unseen_hat
#     - test_unseen_medicine_bottle
#     - test_unseen_mouse_pad
#     - test_unseen_pencil_case
#     - test_unseen_plate
#     - test_unseen_scissors
#     - test_unseen_screwdriver
#     - test_unseen_shoe
#     - test_unseen_spatula
#     - test_unseen_stuffed_toy
#     - test_unseen_tape
#     - test_unseen_vase
#     receptacle_sets:
#     - hab2
#     num_samples:
#     - 1
#     - 1
#     orientation_sampling: up
#     nav_to_min_distance: 1.5
#- name: test_set
#  type: category_balanced
#  params:
#    object_sets:
#    - test_unseen_action_figure
#    - test_unseen_basket
#    - test_unseen_book
#    - test_unseen_bowl
#    - test_unseen_can
#    - test_unseen_can_opener
#    - test_unseen_candle_holder
#    - test_unseen_canister
#    - test_unseen_dishtowel
#    - test_unseen_hat
#    - test_unseen_medicine_bottle
#    - test_unseen_mouse_pad
#    - test_unseen_pencil_case
#    - test_unseen_plate
#    - test_unseen_scissors
#    - test_unseen_screwdriver
#    - test_unseen_shoe
#    - test_unseen_spatula
#    - test_unseen_stuffed_toy
#    - test_unseen_tape
#    - test_unseen_vase
#    - seen_action_figure
#    - seen_basket
#    - seen_book
#    - seen_bowl
#    - seen_candle_holder
#    - seen_canister
#    - seen_cup
#    - seen_dishtowel
#    - seen_hat
#    - seen_medicine_bottle
#    - seen_mouse_pad
#    - seen_pencil_case
#    - seen_plate
#    - seen_shoe
#    - seen_soap_dish
#    - seen_sponge
#    - seen_stuffed_toy
#    - seen_sushi_mat
#    - seen_tape
#    - seen_vase
#    receptacle_sets:
#    - hab2
#    num_samples:
#    - 20
#    - 20
#    orientation_sampling: up
#    nav_to_min_distance: 1.5
object_target_samplers:
- name: hab2
  type: uniform
  sampler_range: fixed
  params:
    object_samplers:
    - train_set
    # - val_set_clutter
    # - val_set_targets
    receptacle_sets:
    - hab2
    num_samples:
    - 1
    - 1
    orientation_sampling: up
    nav_to_min_distance: 1.5<|MERGE_RESOLUTION|>--- conflicted
+++ resolved
@@ -1,10 +1,6 @@
 ---
 dataset_path: "data/fpss/fphab/fphab.scene_dataset_config.json"
 additional_object_paths:
-<<<<<<< HEAD
-# - data/objects/ycb/configs/
-=======
->>>>>>> 6ed2682a
 - data/objects/amazon_berkeley/configs/
 - data/objects/google_object_dataset/configs/
 correct_unstable_results: True
@@ -431,10 +427,7 @@
     - hab2
     orientation_sampling: up
     nav_to_min_distance: 1.5
-<<<<<<< HEAD
-=======
 # TODO (Arun): Add way from CLI to switch between train and val object sets
->>>>>>> 6ed2682a
 # - name: val_set_clutter
 #   type: category_balanced
 #   sampler_range: dynamic
