--- conflicted
+++ resolved
@@ -1094,22 +1094,21 @@
         return spaces.Box(shape=(1,), low=0, high=1, dtype=np.float32)
 
     def get_observation(self, observations, episode, *args, **kwargs):
-<<<<<<< HEAD
         if self.agent_id is not None:
-            action_name = f"agent_{self.agent_id}_oracle_nav_action"
+            use_k = f"agent_{self.agent_id}_oracle_nav_action"
             if (
                 f"agent_{self.agent_id}_oracle_nav_with_backing_up_action"
                 in self._task.actions
             ):
-                action_name = (
+                use_k = (
                     f"agent_{self.agent_id}_oracle_nav_with_backing_up_action"
                 )
         else:
-            action_name = "oracle_nav_action"
+            use_k = "oracle_nav_action"
             if "oracle_nav_with_backing_up_action" in self._task.actions:
-                action_name = "oracle_nav_with_backing_up_action"
-
-        nav_action = self._task.actions[action_name]
+                use_k = "oracle_nav_with_backing_up_action"
+
+        nav_action = self._task.actions[use_k]
 
         return np.array(nav_action.skill_done, dtype=np.float32)[..., None]
 
@@ -1140,12 +1139,4 @@
             self._sim.articulated_agent.get_robot_sim_id()
         )
         self._contact_flag.append(flag)
-        self._metric = np.average(self._contact_flag)
-=======
-        if self.agent_id is None:
-            use_k = f"oracle_nav_action"
-        else:
-            use_k = f"agent_{self.agent_id}_oracle_nav_action"
-        nav_action = self._task.actions[use_k]
-        return np.array(nav_action.skill_done, dtype=np.float32)[..., None]
->>>>>>> e76c2d28
+        self._metric = np.average(self._contact_flag)