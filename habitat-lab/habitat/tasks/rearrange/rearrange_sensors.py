--- conflicted
+++ resolved
@@ -1071,35 +1071,6 @@
         self._metric = (not is_succ) and does_action_want_stop
 
 
-<<<<<<< HEAD
-@registry.register_measure
-class ContactTestStats(Measure):
-    """
-    Did agent collide with objects?
-    """
-
-    cls_uuid: str = "contact_test_stats"
-
-    def __init__(self, sim, config, *args, **kwargs):
-        super().__init__(**kwargs)
-        self._sim = sim
-        self._config = config
-
-    @staticmethod
-    def _get_uuid(*args, **kwargs):
-        return ContactTestStats.cls_uuid
-
-    def reset_metric(self, *args, task, **kwargs):
-        self._contact_flag = []
-        self._metric = 0
-
-    def update_metric(self, *args, episode, task, observations, **kwargs):
-        flag = self._sim.contact_test(
-            self._sim.articulated_agent.get_robot_sim_id()
-        )
-        self._contact_flag.append(flag)
-        self._metric = np.average(self._contact_flag)
-=======
 @registry.register_sensor
 class HasFinishedOracleNavSensor(UsesArticulatedAgentInterface, Sensor):
     """
@@ -1127,4 +1098,32 @@
             f"agent_{self.agent_id}_oracle_nav_action"
         ]
         return np.array(nav_action.skill_done, dtype=np.float32)[..., None]
->>>>>>> fae60298
+
+
+@registry.register_measure
+class ContactTestStats(Measure):
+    """
+    Did agent collide with objects?
+    """
+
+    cls_uuid: str = "contact_test_stats"
+
+    def __init__(self, sim, config, *args, **kwargs):
+        super().__init__(**kwargs)
+        self._sim = sim
+        self._config = config
+
+    @staticmethod
+    def _get_uuid(*args, **kwargs):
+        return ContactTestStats.cls_uuid
+
+    def reset_metric(self, *args, task, **kwargs):
+        self._contact_flag = []
+        self._metric = 0
+
+    def update_metric(self, *args, episode, task, observations, **kwargs):
+        flag = self._sim.contact_test(
+            self._sim.articulated_agent.get_robot_sim_id()
+        )
+        self._contact_flag.append(flag)
+        self._metric = np.average(self._contact_flag)