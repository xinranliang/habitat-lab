--- conflicted
+++ resolved
@@ -23,8 +23,6 @@
             dataset=dataset,
             **kwargs,
         )
-<<<<<<< HEAD
-=======
         self._receptacle_semantic_ids: Dict[int, int] = {}
 
     @property
@@ -54,7 +52,6 @@
                 self._receptacle_semantic_ids[
                     obj.object_id
                 ] = obj.creation_attributes.semantic_id
->>>>>>> 9bc04103
 
     def _generate_nav_to_pos(
         self, episode, start_hold_obj_idx=None, force_idx=None
