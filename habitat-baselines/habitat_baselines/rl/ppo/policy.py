#!/usr/bin/env python3

# Copyright (c) Meta Platforms, Inc. and its affiliates.
# This source code is licensed under the MIT license found in the
# LICENSE file in the root directory of this source tree.
import abc
from dataclasses import dataclass
from typing import TYPE_CHECKING, Any, Dict, Iterable, List, Optional, Union

import torch
from gym import spaces
from torch import nn as nn

from habitat.tasks.nav.nav import (
    ImageGoalSensor,
    IntegratedPointGoalGPSAndCompassSensor,
    PointGoalSensor,
)
from habitat_baselines.common.baseline_registry import baseline_registry
from habitat_baselines.rl.models.rnn_state_encoder import (
    build_rnn_state_encoder,
)
from habitat_baselines.rl.models.simple_cnn import SimpleCNN
from habitat_baselines.utils.common import (
    CategoricalNet,
    GaussianNet,
    get_num_actions,
)

if TYPE_CHECKING:
    from omegaconf import DictConfig


@dataclass
class PolicyActionData:
    """
    Information returned from the `Policy.act` method representing the
    information from an agent's action.

    :property should_inserts: Of shape [# envs, 1]. If False at environment
        index `i`, then don't write this transition to the rollout buffer. If
        `None`, then write all data.
    :property policy_info`: Optional logging information about the policy per
        environment. For example, you could log the policy entropy.
    :property take_actions`: If specified, these actions will be executed in
        the environment, but not stored in the storage buffer. This allows
        exectuing and learning from different actions. If not specified, the
        agent will execute `self.actions`.
    :property values: The actor value predictions. None if the actor does not predict value.
    :property actions: The actions to store in the storage buffer. if
        `take_actions` is None, then this is also the action executed in the
        environment.
    :property rnn_hidden_states: Actor hidden states.
    :property action_log_probs: The log probabilities of the actions under the
        current policy.
    """

    rnn_hidden_states: torch.Tensor
    actions: Optional[torch.Tensor] = None
    values: Optional[torch.Tensor] = None
    action_log_probs: Optional[torch.Tensor] = None
    take_actions: Optional[torch.Tensor] = None
    policy_info: Optional[List[Dict[str, Any]]] = None
    should_inserts: Optional[torch.BoolTensor] = None

    def write_action(self, write_idx: int, write_action: torch.Tensor) -> None:
        """
        Used to override an action across all environments.
<<<<<<< HEAD
=======
        :param write_idx: The index in the action dimension to write the new action.
        :param write_action: The action to write at `write_idx`.
>>>>>>> 7c842d9d
        """
        self.actions[:, write_idx] = write_action

    @property
    def env_actions(self) -> torch.Tensor:
        """
        The actions to execute in the environment.
        """

        if self.take_actions is None:
            return self.actions
        else:
            return self.take_actions


class Policy(abc.ABC):
    action_distribution: nn.Module

    def __init__(self):
        pass

    @property
    def should_load_agent_state(self):
        return True

    @property
    def num_recurrent_layers(self) -> int:
        return 0

    def forward(self, *x):
        raise NotImplementedError

    def get_policy_action_space(
        self, env_action_space: spaces.Space
    ) -> spaces.Space:
        return env_action_space

    def _get_policy_components(self) -> List[nn.Module]:
        return []

    def aux_loss_parameters(self) -> Dict[str, Iterable[torch.Tensor]]:
        return {}

    def policy_parameters(self) -> Iterable[torch.Tensor]:
        for c in self._get_policy_components():
            yield from c.parameters()

    def all_policy_tensors(self) -> Iterable[torch.Tensor]:
        yield from self.policy_parameters()
        for c in self._get_policy_components():
            yield from c.buffers()

    def extract_policy_info(
        self, action_data: PolicyActionData, infos, dones
    ) -> List[Dict[str, float]]:
        """
        Gets the log information from the policy at the current time step.
        Currently only called during evaluation. The return list should be
        empty for no logging or a list of size equal to the number of
        environments.
        """

        return []

    def act(
        self,
        observations,
        rnn_hidden_states,
        prev_actions,
        masks,
        deterministic=False,
    ) -> PolicyActionData:
        raise NotImplementedError

    @classmethod
    @abc.abstractmethod
    def from_config(cls, config, observation_space, action_space, **kwargs):
        pass


class NetPolicy(nn.Module, Policy):
    aux_loss_modules: nn.ModuleDict

    def __init__(
        self, net, action_space, policy_config=None, aux_loss_config=None
    ):
        super().__init__()
        self.net = net
        self.dim_actions = get_num_actions(action_space)
        self.action_distribution: Union[CategoricalNet, GaussianNet]

        if policy_config is None:
            self.action_distribution_type = "categorical"
        else:
            self.action_distribution_type = (
                policy_config.action_distribution_type
            )

        if self.action_distribution_type == "categorical":
            self.action_distribution = CategoricalNet(
                self.net.output_size, self.dim_actions
            )
        elif self.action_distribution_type == "gaussian":
            self.action_distribution = GaussianNet(
                self.net.output_size,
                self.dim_actions,
                policy_config.action_dist,
            )
        else:
            raise ValueError(
                f"Action distribution {self.action_distribution_type}"
                "not supported."
            )

        self.critic = CriticHead(self.net.output_size)

        self.aux_loss_modules = nn.ModuleDict()
        if aux_loss_config is None:
            return
        for aux_loss_name, cfg in aux_loss_config.items():
            aux_loss = baseline_registry.get_auxiliary_loss(aux_loss_name)

            self.aux_loss_modules[aux_loss_name] = aux_loss(
                action_space,
                self.net,
                **cfg,
            )

    @property
    def should_load_agent_state(self):
        return True

    @property
    def num_recurrent_layers(self) -> int:
        return self.net.num_recurrent_layers

    def forward(self, *x):
        raise NotImplementedError

    def act(
        self,
        observations,
        rnn_hidden_states,
        prev_actions,
        masks,
        deterministic=False,
    ):
        features, rnn_hidden_states, _ = self.net(
            observations, rnn_hidden_states, prev_actions, masks
        )
        distribution = self.action_distribution(features)
        value = self.critic(features)

        if deterministic:
            if self.action_distribution_type == "categorical":
                action = distribution.mode()
            elif self.action_distribution_type == "gaussian":
                action = distribution.mean
        else:
            action = distribution.sample()

        action_log_probs = distribution.log_probs(action)
        return PolicyActionData(
            values=value,
            actions=action,
            action_log_probs=action_log_probs,
            rnn_hidden_states=rnn_hidden_states,
        )

    def get_value(self, observations, rnn_hidden_states, prev_actions, masks):
        features, _, _ = self.net(
            observations, rnn_hidden_states, prev_actions, masks
        )
        return self.critic(features)

    def evaluate_actions(
        self,
        observations,
        rnn_hidden_states,
        prev_actions,
        masks,
        action,
        rnn_build_seq_info: Dict[str, torch.Tensor],
    ):
        features, rnn_hidden_states, aux_loss_state = self.net(
            observations,
            rnn_hidden_states,
            prev_actions,
            masks,
            rnn_build_seq_info,
        )
        distribution = self.action_distribution(features)
        value = self.critic(features)

        action_log_probs = distribution.log_probs(action)
        distribution_entropy = distribution.entropy()

        batch = dict(
            observations=observations,
            rnn_hidden_states=rnn_hidden_states,
            prev_actions=prev_actions,
            masks=masks,
            action=action,
            rnn_build_seq_info=rnn_build_seq_info,
        )
        aux_loss_res = {
            k: v(aux_loss_state, batch)
            for k, v in self.aux_loss_modules.items()
        }

        return (
            value,
            action_log_probs,
            distribution_entropy,
            rnn_hidden_states,
            aux_loss_res,
        )

    def _get_policy_components(self) -> List[nn.Module]:
        return [self.net, self.critic, self.action_distribution]

    def aux_loss_parameters(self) -> Dict[str, Iterable[torch.Tensor]]:
        return {k: v.parameters() for k, v in self.aux_loss_modules.items()}

    @classmethod
    @abc.abstractmethod
    def from_config(cls, config, observation_space, action_space, **kwargs):
        pass


class CriticHead(nn.Module):
    def __init__(self, input_size):
        super().__init__()
        self.fc = nn.Linear(input_size, 1)
        nn.init.orthogonal_(self.fc.weight)
        nn.init.constant_(self.fc.bias, 0)

    def forward(self, x):
        return self.fc(x)


@baseline_registry.register_policy
class PointNavBaselinePolicy(NetPolicy):
    def __init__(
        self,
        observation_space: spaces.Dict,
        action_space,
        hidden_size: int = 512,
        aux_loss_config=None,
        **kwargs,
    ):
        super().__init__(
            PointNavBaselineNet(  # type: ignore
                observation_space=observation_space,
                hidden_size=hidden_size,
                **kwargs,
            ),
            action_space=action_space,
            aux_loss_config=aux_loss_config,
        )

    @classmethod
    def from_config(
        cls,
        config: "DictConfig",
        observation_space: spaces.Dict,
        action_space,
        **kwargs,
    ):
        return cls(
            observation_space=observation_space,
            action_space=action_space,
            hidden_size=config.habitat_baselines.rl.ppo.hidden_size,
            aux_loss_config=config.habitat_baselines.rl.auxiliary_losses,
        )


class Net(nn.Module, metaclass=abc.ABCMeta):
    @abc.abstractmethod
    def forward(self, observations, rnn_hidden_states, prev_actions, masks):
        pass

    @property
    @abc.abstractmethod
    def output_size(self):
        pass

    @property
    @abc.abstractmethod
    def num_recurrent_layers(self):
        pass

    @property
    @abc.abstractmethod
    def is_blind(self):
        pass

    @property
    @abc.abstractmethod
    def perception_embedding_size(self) -> int:
        pass


class PointNavBaselineNet(Net):
    r"""Network which passes the input image through CNN and concatenates
    goal vector with CNN's output and passes that through RNN.
    """

    def __init__(
        self,
        observation_space: spaces.Dict,
        hidden_size: int,
    ):
        super().__init__()

        if (
            IntegratedPointGoalGPSAndCompassSensor.cls_uuid
            in observation_space.spaces
        ):
            self._n_input_goal = observation_space.spaces[
                IntegratedPointGoalGPSAndCompassSensor.cls_uuid
            ].shape[0]
        elif PointGoalSensor.cls_uuid in observation_space.spaces:
            self._n_input_goal = observation_space.spaces[
                PointGoalSensor.cls_uuid
            ].shape[0]
        elif ImageGoalSensor.cls_uuid in observation_space.spaces:
            goal_observation_space = spaces.Dict(
                {"rgb": observation_space.spaces[ImageGoalSensor.cls_uuid]}
            )
            self.goal_visual_encoder = SimpleCNN(
                goal_observation_space, hidden_size
            )
            self._n_input_goal = hidden_size

        self._hidden_size = hidden_size

        self.visual_encoder = SimpleCNN(observation_space, hidden_size)

        self.state_encoder = build_rnn_state_encoder(
            (0 if self.is_blind else self._hidden_size) + self._n_input_goal,
            self._hidden_size,
        )

        self.train()

    @property
    def output_size(self):
        return self._hidden_size

    @property
    def is_blind(self):
        return self.visual_encoder.is_blind

    @property
    def num_recurrent_layers(self):
        return self.state_encoder.num_recurrent_layers

    @property
    def perception_embedding_size(self):
        return self._hidden_size

    def forward(
        self,
        observations,
        rnn_hidden_states,
        prev_actions,
        masks,
        rnn_build_seq_info: Optional[Dict[str, torch.Tensor]] = None,
    ):
        aux_loss_state = {}
        if IntegratedPointGoalGPSAndCompassSensor.cls_uuid in observations:
            target_encoding = observations[
                IntegratedPointGoalGPSAndCompassSensor.cls_uuid
            ]
        elif PointGoalSensor.cls_uuid in observations:
            target_encoding = observations[PointGoalSensor.cls_uuid]
        elif ImageGoalSensor.cls_uuid in observations:
            image_goal = observations[ImageGoalSensor.cls_uuid]
            target_encoding = self.goal_visual_encoder({"rgb": image_goal})

        x = [target_encoding]

        if not self.is_blind:
            perception_embed = self.visual_encoder(observations)
            x = [perception_embed] + x
            aux_loss_state["perception_embed"] = perception_embed

        x_out = torch.cat(x, dim=1)
        x_out, rnn_hidden_states = self.state_encoder(
            x_out, rnn_hidden_states, masks, rnn_build_seq_info
        )
        aux_loss_state["rnn_output"] = x_out

        return x_out, rnn_hidden_states, aux_loss_state<|MERGE_RESOLUTION|>--- conflicted
+++ resolved
@@ -66,11 +66,8 @@
     def write_action(self, write_idx: int, write_action: torch.Tensor) -> None:
         """
         Used to override an action across all environments.
-<<<<<<< HEAD
-=======
         :param write_idx: The index in the action dimension to write the new action.
         :param write_action: The action to write at `write_idx`.
->>>>>>> 7c842d9d
         """
         self.actions[:, write_idx] = write_action
 
