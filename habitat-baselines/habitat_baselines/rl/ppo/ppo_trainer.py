--- conflicted
+++ resolved
@@ -1093,17 +1093,11 @@
             observations, rewards_l, dones, infos = [
                 list(x) for x in zip(*outputs)
             ]
-<<<<<<< HEAD
-            policy_info = self.actor_critic.get_policy_info(infos, dones)
-            for i in range(len(policy_info)):
-                infos[i].update(policy_info[i])
-=======
             policy_infos = self.actor_critic.extract_policy_info(
                 action_data, infos, dones
             )
             for i in range(len(policy_infos)):
                 infos[i].update(policy_infos[i])
->>>>>>> 628063d3
             batch = batch_obs(  # type: ignore
                 observations,
                 device=self.device,
