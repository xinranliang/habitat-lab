--- conflicted
+++ resolved
@@ -80,7 +80,6 @@
             full_config.habitat.task.task_spec + ".yaml",
         )
         domain_file = full_config.habitat.task.pddl_domain_def
-<<<<<<< HEAD
 
         self._pddl_problem = PddlProblem(
             domain_file,
@@ -88,15 +87,6 @@
             config,
         )
 
-=======
-
-        self._pddl_problem = PddlProblem(
-            domain_file,
-            task_spec_file,
-            config,
-        )
-
->>>>>>> 7c842d9d
         skill_i = 0
         for (
             skill_name,
@@ -311,11 +301,7 @@
             )
 
         # Always call high-level if the episode is over.
-<<<<<<< HEAD
-        call_high_level = call_high_level | ~masks.view(-1)
-=======
         call_high_level = call_high_level | (~masks_cpu).view(-1)
->>>>>>> 7c842d9d
 
         # If any skills want to terminate invoke the high-level policy to get
         # the next skill.
@@ -358,13 +344,8 @@
                     raise ValueError(
                         f"The code does not currently support neural LL and neural HL skills. Skill={self._skills[skill_id]}, HL={self._high_level_policy}"
                     )
-<<<<<<< HEAD
-            self._cur_skills = ((~call_high_level) * self._cur_skills.to(masks.device)) + (
-                call_high_level * new_skills.to(masks.device)
-=======
             self._cur_skills = ((~call_high_level) * self._cur_skills) + (
                 call_high_level * new_skills
->>>>>>> 7c842d9d
             )
 
         grouped_skills = self._broadcast_skill_ids(
