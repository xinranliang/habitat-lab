--- conflicted
+++ resolved
@@ -52,14 +52,8 @@
                 action_space, "pddl_apply_action"
             )
         else:
-<<<<<<< HEAD
-            
-            self._pddl_ac_start = None
-        if self._config.apply_postconds and self._pddl_ac_start is None:
-=======
             self._pddl_ac_start = None
         if self._apply_postconds and self._pddl_ac_start is None:
->>>>>>> 7c842d9d
             raise ValueError(f"Could not find PDDL action in skill {self}")
 
         self._delay_term: List[Optional[bool]] = [
@@ -116,16 +110,9 @@
         is_holding = observations[IsHoldingSensor.cls_uuid].view(-1)
         # If it is not holding (0) want to keep releasing -> output -1.
         # If it is holding (1) want to keep grasping -> output +1.
-<<<<<<< HEAD
-        if not self.ignore_grip:
-            action_data.write_action(
-                self._grip_ac_idx, is_holding + (is_holding - 1.0)
-            )
-=======
         action_data.write_action(
             self._grip_ac_idx, is_holding + (is_holding - 1.0)
         )
->>>>>>> 7c842d9d
         return action_data
 
     def _apply_postcond(
@@ -171,10 +158,6 @@
         )
         apply_action = action.clone()
         apply_action.set_param_values(entities)
-<<<<<<< HEAD
-=======
-
->>>>>>> 7c842d9d
         log_info[env_i]["pddl_action"] = apply_action.compact_str
         return actions[idx]
 
@@ -212,17 +195,10 @@
             device=cur_skill_step.device,
             dtype=torch.bool,
         )
-<<<<<<< HEAD
-        if self._config.max_skill_steps > 0:
-            over_max_len = cur_skill_step >= self._config.max_skill_steps
-            if self._config.force_end_on_timeout:
-                bad_terminate = over_max_len.cpu()
-=======
         if self._max_skill_steps > 0:
             over_max_len = cur_skill_step >= self._max_skill_steps
             if self._force_end_on_timeout:
                 bad_terminate = over_max_len
->>>>>>> 7c842d9d
             else:
                 is_skill_done = is_skill_done | over_max_len
 
@@ -236,11 +212,7 @@
                 )
                 self._delay_term[env_i] = False
                 is_skill_done[i] = True
-<<<<<<< HEAD
-            elif self._config.apply_postconds and is_skill_done[i]:
-=======
             elif self._apply_postconds and is_skill_done[i]:
->>>>>>> 7c842d9d
                 new_actions[i] = self._apply_postcond(
                     actions, log_info, skill_name[i], env_i, i
                 )
@@ -254,11 +226,7 @@
             self._internal_log(
                 f"Bad terminating due to timeout {cur_skill_step}, {bad_terminate}",
             )
-<<<<<<< HEAD
-        return is_skill_done.to(new_actions.device), bad_terminate.to(new_actions.device), new_actions
-=======
         return is_skill_done, bad_terminate, new_actions
->>>>>>> 7c842d9d
 
     def on_enter(
         self,
