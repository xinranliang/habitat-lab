#!/usr/bin/env python3

# Copyright (c) Facebook, Inc. and its affiliates.
# This source code is licensed under the MIT license found in the
# LICENSE file in the root directory of this source tree.

import contextlib
import os
import random
import time
from collections import defaultdict, deque
from typing import Any, Dict, List, Optional

import numpy as np
import torch
import tqdm
from gym import spaces
from torch import nn
from torch.optim.lr_scheduler import LambdaLR

from habitat import Config, VectorEnv, logger
from habitat.utils import profiling_wrapper
from habitat.utils.visualizations.utils import observations_to_image
from habitat_baselines.common.base_trainer import BaseRLTrainer
from habitat_baselines.common.baseline_registry import baseline_registry
from habitat_baselines.common.environments import get_env_class
from habitat_baselines.common.obs_transformers import (
    apply_obs_transforms_batch,
    apply_obs_transforms_obs_space,
    get_active_obs_transforms,
)
from habitat_baselines.common.rollout_storage import RolloutStorage
from habitat_baselines.common.tensor_dict import TensorDict
from habitat_baselines.common.tensorboard_utils import TensorboardWriter
<<<<<<< HEAD
=======
from habitat_baselines.rl.ddppo.algo import DDPPO
>>>>>>> f751182e
from habitat_baselines.rl.ddppo.algo.ddp_utils import (
    EXIT,
    REQUEUE,
    add_signal_handlers,
    get_distrib_size,
    init_distrib_slurm,
    is_slurm_batch_job,
    load_interrupted_state,
    rank0_only,
    requeue_job,
    save_interrupted_state,
<<<<<<< HEAD
)
from habitat_baselines.rl.ddppo.algo.ddppo import DDPPO
from habitat_baselines.rl.ppo import PPO
from habitat_baselines.rl.ppo.policy import Policy
from habitat_baselines.utils.common import (
    batch_obs,
    generate_video,
    is_fp16_autocast_supported,
    is_fp16_supported,
=======
>>>>>>> f751182e
)
from habitat_baselines.rl.ppo import PPO
from habitat_baselines.rl.ppo.policy import Policy
from habitat_baselines.utils.common import batch_obs, generate_video
from habitat_baselines.utils.env_utils import construct_envs


@baseline_registry.register_trainer(name="ddppo")
@baseline_registry.register_trainer(name="ppo")
class PPOTrainer(BaseRLTrainer):
    r"""Trainer class for PPO algorithm
    Paper: https://arxiv.org/abs/1707.06347.
    """
    supported_tasks = ["Nav-v0"]

    SHORT_ROLLOUT_THRESHOLD: float = 0.25
    _is_distributed: bool
    envs: VectorEnv
    agent: PPO
    actor_critic: Policy

    def __init__(self, config=None):
        interrupted_state = load_interrupted_state()
        if interrupted_state is not None:
            config = interrupted_state["config"]

        super().__init__(config)
        self.actor_critic = None
        self.agent = None
        self.envs = None
        self.obs_transforms = []

        self._static_encoder = False
        self._encoder = None
        self._obs_space = None

        # Distirbuted if the world size would be
        # greater than 1
        self._is_distributed = get_distrib_size()[2] > 1

<<<<<<< HEAD
        if self.config.RL.fp16_mode not in ("off", "autocast", "mixed"):
            raise RuntimeError(
                f"Unknown fp16 mode '{self.config.RL.fp16_mode}'"
            )

        if self.config.RL.fp16_mode != "off" and not torch.cuda.is_available():
            logger.warn(
                "FP16 requires CUDA but CUDA is not available, setting to off"
            )

        self._fp16_mixed = self.config.RL.fp16_mode == "mixed"
        self._fp16_autocast = self.config.RL.fp16_mode == "autocast"

        if self._fp16_mixed and not is_fp16_supported():
            raise RuntimeError(
                "FP16 requires PyTorch >= 1.6.0, please update your PyTorch"
            )

        if self._fp16_autocast and not is_fp16_autocast_supported():
            raise RuntimeError(
                "FP16 autocast requires PyTorch >= 1.7.1, please update your PyTorch"
            )

=======
>>>>>>> f751182e
    @property
    def obs_space(self):
        if self._obs_space is None and self.envs is not None:
            self._obs_space = self.envs.observation_spaces[0]

        return self._obs_space

    @obs_space.setter
    def obs_space(self, new_obs_space):
        self._obs_space = new_obs_space

    def _all_reduce(self, t: torch.Tensor) -> torch.Tensor:
        r"""All reduce helper method that moves things to the correct
        device and only runs if distributed
        """
        if not self._is_distributed:
            return t

        orig_device = t.device
        t = t.to(device=self.device)
        torch.distributed.all_reduce(t)

        return t.to(device=orig_device)

    def _setup_actor_critic_agent(self, ppo_cfg: Config) -> None:
        r"""Sets up actor critic and agent for PPO.

        Args:
            ppo_cfg: config node with relevant params

        Returns:
            None
        """
        logger.add_filehandler(self.config.LOG_FILE)

        policy = baseline_registry.get_policy(self.config.RL.POLICY.name)
        observation_space = self.obs_space
        self.obs_transforms = get_active_obs_transforms(self.config)
        observation_space = apply_obs_transforms_obs_space(
            observation_space, self.obs_transforms
        )
        self.actor_critic = policy.from_config(
            self.config, observation_space, self.envs.action_spaces[0]
        )
        self.obs_space = observation_space
        self.actor_critic.to(self.device)

        if (
            self.config.RL.DDPPO.pretrained_encoder
            or self.config.RL.DDPPO.pretrained
        ):
            pretrained_state = torch.load(
                self.config.RL.DDPPO.pretrained_weights, map_location="cpu"
            )

        if self.config.RL.DDPPO.pretrained:
            self.actor_critic.load_state_dict(
                {
                    k[len("actor_critic.") :]: v
                    for k, v in pretrained_state["state_dict"].items()
                }
            )
        elif self.config.RL.DDPPO.pretrained_encoder:
            prefix = "actor_critic.net.visual_encoder."
            self.actor_critic.net.visual_encoder.load_state_dict(
                {
                    k[len(prefix) :]: v
                    for k, v in pretrained_state["state_dict"].items()
                    if k.startswith(prefix)
                }
            )

        if not self.config.RL.DDPPO.train_encoder:
            self._static_encoder = True
            for param in self.actor_critic.net.visual_encoder.parameters():
                param.requires_grad_(False)

        if self.config.RL.DDPPO.reset_critic:
            nn.init.orthogonal_(self.actor_critic.critic.fc.weight)
            nn.init.constant_(self.actor_critic.critic.fc.bias, 0)

<<<<<<< HEAD
        if self._fp16_mixed:
            for name, module in self.actor_critic.named_modules():
                if "running_mean_and_var" not in name:
                    module.to(dtype=torch.float16)

=======
>>>>>>> f751182e
        self.agent = (DDPPO if self._is_distributed else PPO)(
            actor_critic=self.actor_critic,
            clip_param=ppo_cfg.clip_param,
            ppo_epoch=ppo_cfg.ppo_epoch,
            num_mini_batch=ppo_cfg.num_mini_batch,
            value_loss_coef=ppo_cfg.value_loss_coef,
            entropy_coef=ppo_cfg.entropy_coef,
            lr=ppo_cfg.lr,
            eps=ppo_cfg.eps,
            max_grad_norm=ppo_cfg.max_grad_norm,
            use_normalized_advantage=ppo_cfg.use_normalized_advantage,
            fp16_autocast=self._fp16_autocast,
            fp16_mixed=self._fp16_mixed,
        )

    def _init_envs(self, config=None):
        if config is None:
            config = self.config

        self.envs = construct_envs(
            config,
            get_env_class(config.ENV_NAME),
            workers_ignore_signals=is_slurm_batch_job(),
        )

    def _init_train(self):
        if self.config.RL.DDPPO.force_distributed:
            self._is_distributed = True

        if is_slurm_batch_job():
            add_signal_handlers()

        if self._is_distributed:
            local_rank, tcp_store = init_distrib_slurm(
                self.config.RL.DDPPO.distrib_backend
            )
            if rank0_only():
                logger.info(
                    "Initialized DD-PPO with {} workers".format(
                        torch.distributed.get_world_size()
                    )
                )

            self.config.defrost()
            self.config.TORCH_GPU_ID = local_rank
            self.config.SIMULATOR_GPU_ID = local_rank
            # Multiply by the number of simulators to make sure they also get unique seeds
            self.config.TASK_CONFIG.SEED += (
                torch.distributed.get_world_size() * self.config.NUM_SIMULATORS
            )
            self.config.freeze()

            random.seed(self.config.TASK_CONFIG.SEED)
            np.random.seed(self.config.TASK_CONFIG.SEED)
            torch.manual_seed(self.config.TASK_CONFIG.SEED)
            self.num_rollouts_done_store = torch.distributed.PrefixStore(
                "rollout_tracker", tcp_store
            )
            self.num_rollouts_done_store.set("num_done", "0")

        if rank0_only() and self.config.VERBOSE:
            logger.info(f"config: {self.config}")

        profiling_wrapper.configure(
            capture_start_step=self.config.PROFILING.CAPTURE_START_STEP,
            num_steps_to_capture=self.config.PROFILING.NUM_STEPS_TO_CAPTURE,
        )

<<<<<<< HEAD
=======
    def _init_envs(self, config=None):
        if config is None:
            config = self.config

        self.envs = construct_envs(
            config,
            get_env_class(config.ENV_NAME),
            workers_ignore_signals=is_slurm_batch_job(),
        )

    def _init_train(self):
        if self.config.RL.DDPPO.force_distributed:
            self._is_distributed = True

        if is_slurm_batch_job():
            add_signal_handlers()

        if self._is_distributed:
            local_rank, tcp_store = init_distrib_slurm(
                self.config.RL.DDPPO.distrib_backend
            )
            if rank0_only():
                logger.info(
                    "Initialized DD-PPO with {} workers".format(
                        torch.distributed.get_world_size()
                    )
                )

            self.config.defrost()
            self.config.TORCH_GPU_ID = local_rank
            self.config.SIMULATOR_GPU_ID = local_rank
            # Multiply by the number of simulators to make sure they also get unique seeds
            self.config.TASK_CONFIG.SEED += (
                torch.distributed.get_world_size()
                * self.config.NUM_ENVIRONMENTS
            )
            self.config.freeze()

            random.seed(self.config.TASK_CONFIG.SEED)
            np.random.seed(self.config.TASK_CONFIG.SEED)
            torch.manual_seed(self.config.TASK_CONFIG.SEED)
            self.num_rollouts_done_store = torch.distributed.PrefixStore(
                "rollout_tracker", tcp_store
            )
            self.num_rollouts_done_store.set("num_done", "0")

        if rank0_only() and self.config.VERBOSE:
            logger.info(f"config: {self.config}")

        profiling_wrapper.configure(
            capture_start_step=self.config.PROFILING.CAPTURE_START_STEP,
            num_steps_to_capture=self.config.PROFILING.NUM_STEPS_TO_CAPTURE,
        )

>>>>>>> f751182e
        self._init_envs()

        ppo_cfg = self.config.RL.PPO
        if torch.cuda.is_available():
            self.device = torch.device("cuda", self.config.TORCH_GPU_ID)
            torch.cuda.set_device(self.device)
        else:
            self.device = torch.device("cpu")

        if rank0_only() and not os.path.isdir(self.config.CHECKPOINT_FOLDER):
            os.makedirs(self.config.CHECKPOINT_FOLDER)

        self._setup_actor_critic_agent(ppo_cfg)
        if self._is_distributed:
            self.agent.init_distributed(find_unused_params=True)

<<<<<<< HEAD
        if rank0_only():
            logger.info(
                "agent number of parameters: {}".format(
                    sum(param.numel() for param in self.agent.parameters())
                )
            )
=======
        logger.info(
            "agent number of parameters: {}".format(
                sum(param.numel() for param in self.agent.parameters())
            )
        )
>>>>>>> f751182e

        obs_space = self.obs_space
        if self._static_encoder:
            self._encoder = self.actor_critic.net.visual_encoder
            obs_space = spaces.Dict(
                {
                    "visual_features": spaces.Box(
                        low=np.finfo(np.float32).min,
                        high=np.finfo(np.float32).max,
                        shape=self._encoder.output_shape,
                        dtype=np.float32,
                    ),
                    **obs_space.spaces,
                }
            )

        self._nbuffers = 2 if ppo_cfg.use_double_buffered_sampler else 1
        self.rollouts = RolloutStorage(
            ppo_cfg.num_steps,
            self.envs.num_envs,
            obs_space,
            self.envs.action_spaces[0],
            ppo_cfg.hidden_size,
            num_recurrent_layers=self.actor_critic.net.num_recurrent_layers,
            is_double_buffered=ppo_cfg.use_double_buffered_sampler,
        )
        self.rollouts.to(self.device)
<<<<<<< HEAD
        if self._fp16_mixed:
            self.rollouts.to_fp16()
=======
>>>>>>> f751182e

        observations = self.envs.reset()
        batch = batch_obs(observations, device=self.device)
        batch = apply_obs_transforms_batch(batch, self.obs_transforms)

        if self._static_encoder:
<<<<<<< HEAD
            if self._fp16_mixed:
                batch = TensorDict.map_func(
                    lambda v: v.to(dtype=torch.float16)
                    if v.dtype == torch.float32
                    else v,
                    batch,
                ).to_tree()
            with torch.no_grad(), torch.cuda.amp.autocast() if self._fp16_autocast else contextlib.suppress():
=======
            with torch.no_grad():
>>>>>>> f751182e
                batch["visual_features"] = self._encoder(batch)

        self.rollouts.buffers["observations"][0] = batch

        self.current_episode_reward = torch.zeros(self.envs.num_envs, 1)
        self.running_episode_stats = dict(
            count=torch.zeros(self.envs.num_envs, 1),
            reward=torch.zeros(self.envs.num_envs, 1),
        )
        self.window_episode_stats = defaultdict(
            lambda: deque(maxlen=ppo_cfg.reward_window_size)
        )

        self.env_time = 0.0
        self.pth_time = 0.0
        self.t_start = time.time()

    @rank0_only
    @profiling_wrapper.RangeContext("save_checkpoint")
    def save_checkpoint(
        self, file_name: str, extra_state: Optional[Dict] = None
    ) -> None:
        r"""Save checkpoint with specified name.

        Args:
            file_name: file name for checkpoint

        Returns:
            None
        """

        def _cast(t: torch.Tensor):
            if t.dtype == torch.float16:
                return t.to(dtype=torch.float32)
            else:
                return t

        checkpoint = {
            "state_dict": {
                k: _cast(v) for k, v in self.agent.state_dict().items()
            },
            "config": self.config,
        }
        if extra_state is not None:
            checkpoint["extra_state"] = extra_state

        torch.save(
            checkpoint, os.path.join(self.config.CHECKPOINT_FOLDER, file_name)
        )

    def load_checkpoint(self, checkpoint_path: str, *args, **kwargs) -> Dict:
        r"""Load checkpoint of specified path as a dict.

        Args:
            checkpoint_path: path of target checkpoint
            *args: additional positional args
            **kwargs: additional keyword args

        Returns:
            dict containing checkpoint info
        """
        return torch.load(checkpoint_path, *args, **kwargs)

    METRICS_BLACKLIST = {"top_down_map", "collisions.is_collision"}

    @classmethod
    def _extract_scalars_from_info(
        cls, info: Dict[str, Any]
    ) -> Dict[str, float]:
        result = {}
        for k, v in info.items():
            if k in cls.METRICS_BLACKLIST:
                continue

            if isinstance(v, dict):
                result.update(
                    {
                        k + "." + subk: subv
                        for subk, subv in cls._extract_scalars_from_info(
                            v
                        ).items()
                        if (k + "." + subk) not in cls.METRICS_BLACKLIST
                    }
                )
            # Things that are scalar-like will have an np.size of 1.
            # Strings also have an np.size of 1, so explicitly ban those
            elif np.size(v) == 1 and not isinstance(v, str):
                result[k] = float(v)

        return result

    @classmethod
    def _extract_scalars_from_infos(
        cls, infos: List[Dict[str, Any]]
    ) -> Dict[str, List[float]]:

        results = defaultdict(list)
        for i in range(len(infos)):
            for k, v in cls._extract_scalars_from_info(infos[i]).items():
                results[k].append(v)

        return results

    def _compute_actions_and_step_envs(self, buffer_index: int = 0):
        num_envs = self.envs.num_envs
        env_slice = slice(
            int(buffer_index * num_envs / self._nbuffers),
            int((buffer_index + 1) * num_envs / self._nbuffers),
        )

        t_sample_action = time.time()

        # sample actions
<<<<<<< HEAD
        with torch.no_grad(), torch.cuda.amp.autocast() if self._fp16_autocast else contextlib.suppress():
            step_batch = self.rollouts.buffers[
                self.rollouts.steps[buffer_index], env_slice
=======
        with torch.no_grad():
            step_batch = self.rollouts.buffers[
                self.rollouts.current_rollout_step_idxs[buffer_index],
                env_slice,
>>>>>>> f751182e
            ]

            profiling_wrapper.range_push("compute actions")
            (
                values,
                actions,
                actions_log_probs,
                recurrent_hidden_states,
            ) = self.actor_critic.act(
                step_batch["observations"],
                step_batch["recurrent_hidden_states"],
                step_batch["prev_actions"],
                step_batch["masks"],
            )

        # NB: Move actions to CPU.  If CUDA tensors are
        # sent in to env.step(), that will create CUDA contexts
        # in the subprocesses.
        # For backwards compatibility, we also call .item() to convert to
        # an int
        actions = actions.to(device="cpu")
        self.pth_time += time.time() - t_sample_action

        profiling_wrapper.range_pop()  # compute actions

        t_step_env = time.time()

        for index_env, act in zip(
            range(env_slice.start, env_slice.stop), actions.unbind(0)
        ):
            self.envs.async_step_at(index_env, act.item())

        self.env_time += time.time() - t_step_env

        self.rollouts.insert(
<<<<<<< HEAD
            recurrent_hidden_states=recurrent_hidden_states,
=======
            next_recurrent_hidden_states=recurrent_hidden_states,
>>>>>>> f751182e
            actions=actions,
            action_log_probs=actions_log_probs,
            value_preds=values,
            buffer_index=buffer_index,
        )

    def _collect_environment_result(self, buffer_index: int = 0):
        num_envs = self.envs.num_envs
        env_slice = slice(
            int(buffer_index * num_envs / self._nbuffers),
            int((buffer_index + 1) * num_envs / self._nbuffers),
        )

        t_step_env = time.time()
        outputs = [
            self.envs.wait_step_at(index_env)
            for index_env in range(env_slice.start, env_slice.stop)
        ]

        observations, rewards_l, dones, infos = [
            list(x) for x in zip(*outputs)
        ]

        self.env_time += time.time() - t_step_env

        t_update_stats = time.time()
        batch = batch_obs(observations, device=self.device)
        batch = apply_obs_transforms_batch(batch, self.obs_transforms)

        rewards = torch.tensor(
            rewards_l,
            dtype=torch.float,
            device=self.current_episode_reward.device,
        )
        rewards = rewards.unsqueeze(1)

        not_done_masks = torch.tensor(
            [[not done] for done in dones],
            dtype=torch.bool,
            device=self.current_episode_reward.device,
        )
        done_masks = torch.logical_not(not_done_masks)

        self.current_episode_reward[env_slice] += rewards
        current_ep_reward = self.current_episode_reward[env_slice]
        self.running_episode_stats["reward"][env_slice] += current_ep_reward.where(done_masks, current_ep_reward.new_zeros(()))  # type: ignore
        self.running_episode_stats["count"][env_slice] += done_masks.float()  # type: ignore
        for k, v_k in self._extract_scalars_from_infos(infos).items():
            v = torch.tensor(
                v_k,
                dtype=torch.float,
                device=self.current_episode_reward.device,
            ).unsqueeze(1)
            if k not in self.running_episode_stats:
                self.running_episode_stats[k] = torch.zeros_like(
                    self.running_episode_stats["count"]
                )

            self.running_episode_stats[k][env_slice] += v.where(done_masks, v.new_zeros(()))  # type: ignore

        self.current_episode_reward[env_slice].masked_fill_(done_masks, 0.0)

        if self._static_encoder:
            if self._fp16_mixed:
                batch = TensorDict.map_func(
                    lambda v: v.to(dtype=torch.float16)
                    if v.dtype == torch.float32
                    else v,
                    batch,
                ).to_tree()
            with torch.no_grad(), torch.cuda.amp.autocast() if self._fp16_autocast else contextlib.suppress():
                batch["visual_features"] = self._encoder(batch)

        self.rollouts.insert(
<<<<<<< HEAD
            batch,
            rewards=rewards,
            masks=not_done_masks,
=======
            next_observations=batch,
            rewards=rewards,
            next_masks=not_done_masks,
>>>>>>> f751182e
            buffer_index=buffer_index,
        )

        self.rollouts.advance_rollout(buffer_index)

        self.pth_time += time.time() - t_update_stats

        return env_slice.stop - env_slice.start

    @profiling_wrapper.RangeContext("_collect_rollout_step")
    def _collect_rollout_step(self):
        self._compute_actions_and_step_envs()
        return self._collect_environment_result()

    @profiling_wrapper.RangeContext("_update_agent")
    def _update_agent(self):
        ppo_cfg = self.config.RL.PPO
        t_update_model = time.time()
<<<<<<< HEAD
        with torch.no_grad(), torch.cuda.amp.autocast() if self._fp16_autocast else contextlib.suppress():
            step_batch = self.rollouts.buffers[self.rollouts.step]
=======
        with torch.no_grad():
            step_batch = self.rollouts.buffers[
                self.rollouts.current_rollout_step_idx
            ]
>>>>>>> f751182e

            next_value = self.actor_critic.get_value(
                step_batch["observations"],
                step_batch["recurrent_hidden_states"],
                step_batch["prev_actions"],
                step_batch["masks"],
            )

        self.rollouts.compute_returns(
            next_value, ppo_cfg.use_gae, ppo_cfg.gamma, ppo_cfg.tau
        )

        self.agent.train()

        value_loss, action_loss, dist_entropy = self.agent.update(
            self.rollouts
        )

        self.rollouts.after_update()
        self.pth_time += time.time() - t_update_model

        return (
            value_loss,
            action_loss,
            dist_entropy,
        )

    def _coalesce_post_step(
        self, losses: Dict[str, float], count_steps_delta: int
    ) -> Dict[str, float]:
        stats_ordering = sorted(self.running_episode_stats.keys())
        stats = torch.stack(
            [self.running_episode_stats[k] for k in stats_ordering], 0
        )

        stats = self._all_reduce(stats)

        for i, k in enumerate(stats_ordering):
            self.window_episode_stats[k].append(stats[i])

        if self._is_distributed:
            loss_name_ordering = sorted(losses.keys())
            stats = torch.tensor(
                [losses[k] for k in loss_name_ordering] + [count_steps_delta],
                device="cpu",
                dtype=torch.float32,
            )
            stats = self._all_reduce(stats)
            count_steps_delta = int(stats[-1].item())
            stats /= torch.distributed.get_world_size()

            losses = {
                k: stats[i].item() for i, k in enumerate(loss_name_ordering)
            }

        if self._is_distributed and rank0_only():
            self.num_rollouts_done_store.set("num_done", "0")

        self.num_steps_done += count_steps_delta

        return losses

    @rank0_only
    def _training_log(
        self, writer, losses: Dict[str, float], prev_time: int = 0
    ):
        deltas = {
            k: (
                (v[-1] - v[0]).sum().item()
                if len(v) > 1
                else v[0].sum().item()
            )
            for k, v in self.window_episode_stats.items()
        }
        deltas["count"] = max(deltas["count"], 1.0)

        writer.add_scalar(
            "reward",
            deltas["reward"] / deltas["count"],
            self.num_steps_done,
        )

        # Check to see if there are any metrics
        # that haven't been logged yet
        metrics = {
            k: v / deltas["count"]
            for k, v in deltas.items()
            if k not in {"reward", "count"}
        }
        if len(metrics) > 0:
            writer.add_scalars("metrics", metrics, self.num_steps_done)

        writer.add_scalars(
            "losses",
            losses,
            self.num_steps_done,
        )

        # log stats
        if self.num_updates_done % self.config.LOG_INTERVAL == 0:
            logger.info(
                "update: {}\tfps: {:.3f}\t".format(
                    self.num_updates_done,
                    self.num_steps_done
                    / ((time.time() - self.t_start) + prev_time),
                )
            )

            logger.info(
                "update: {}\tenv-time: {:.3f}s\tpth-time: {:.3f}s\t"
                "frames: {}".format(
                    self.num_updates_done,
                    self.env_time,
                    self.pth_time,
                    self.num_steps_done,
                )
            )

            logger.info(
                "Average window size: {}  {}".format(
                    len(self.window_episode_stats["count"]),
                    "  ".join(
                        "{}: {:.3f}".format(k, v / deltas["count"])
                        for k, v in deltas.items()
                        if k != "count"
                    ),
                )
            )

    def should_end_early(self, rollout_step) -> bool:
        if not self._is_distributed:
            return False
        # This is where the preemption of workers happens.  If a
        # worker detects it will be a straggler, it preempts itself!
        return (
            rollout_step
            >= self.config.RL.PPO.num_steps * self.SHORT_ROLLOUT_THRESHOLD
        ) and int(self.num_rollouts_done_store.get("num_done")) >= (
            self.config.RL.DDPPO.sync_frac * torch.distributed.get_world_size()
        )

    @profiling_wrapper.RangeContext("train")
    def train(self) -> None:
        r"""Main method for training DD/PPO.

        Returns:
            None
        """

        self._init_train()

        count_checkpoints = 0
        prev_time = 0

        lr_scheduler = LambdaLR(
            optimizer=self.agent.optimizer,
            lr_lambda=lambda x: 1 - self.percent_done(),
        )

        interrupted_state = load_interrupted_state()
        if interrupted_state is not None:
            self.agent.load_state_dict(interrupted_state["state_dict"])
<<<<<<< HEAD
            self.agent.load_optim_state_dict(interrupted_state["optim_state"])
=======
            self.agent.optimizer.load_state_dict(
                interrupted_state["optim_state"]
            )
>>>>>>> f751182e
            lr_scheduler.load_state_dict(interrupted_state["lr_sched_state"])

            requeue_stats = interrupted_state["requeue_stats"]
            self.env_time = requeue_stats["env_time"]
            self.pth_time = requeue_stats["pth_time"]
            self.num_steps_done = requeue_stats["num_steps_done"]
            self.num_updates_done = requeue_stats["num_updates_done"]
<<<<<<< HEAD
=======
            self._last_checkpoint_percent = requeue_stats[
                "_last_checkpoint_percent"
            ]
>>>>>>> f751182e
            count_checkpoints = requeue_stats["count_checkpoints"]
            prev_time = requeue_stats["prev_time"]

            self._last_checkpoint_percent = requeue_stats[
                "_last_checkpoint_percent"
            ]

        ppo_cfg = self.config.RL.PPO

        with (
            TensorboardWriter(
<<<<<<< HEAD
                self.config.TENSORBOARD_DIR,
                flush_secs=self.flush_secs,
                purge_step=self.num_steps_done,
=======
                self.config.TENSORBOARD_DIR, flush_secs=self.flush_secs
>>>>>>> f751182e
            )
            if rank0_only()
            else contextlib.suppress()
        ) as writer:
            while not self.is_done():
                profiling_wrapper.on_start_step()
                profiling_wrapper.range_push("train update")

                if ppo_cfg.use_linear_clip_decay:
                    self.agent.clip_param = ppo_cfg.clip_param * (
                        1 - self.percent_done()
                    )

                if EXIT.is_set():
                    profiling_wrapper.range_pop()  # train update

                    self.envs.close()

                    if REQUEUE.is_set() and rank0_only():
                        requeue_stats = dict(
                            env_time=self.env_time,
                            pth_time=self.pth_time,
                            count_checkpoints=count_checkpoints,
                            num_steps_done=self.num_steps_done,
                            num_updates_done=self.num_updates_done,
<<<<<<< HEAD
                            prev_time=(time.time() - self.t_start) + prev_time,
                            _last_checkpoint_percent=self._last_checkpoint_percent,
=======
                            _last_checkpoint_percent=self._last_checkpoint_percent,
                            prev_time=(time.time() - self.t_start) + prev_time,
>>>>>>> f751182e
                        )
                        save_interrupted_state(
                            dict(
                                state_dict=self.agent.state_dict(),
<<<<<<< HEAD
                                optim_state=self.agent.optim_state_dict(),
=======
                                optim_state=self.agent.optimizer.state_dict(),
>>>>>>> f751182e
                                lr_sched_state=lr_scheduler.state_dict(),
                                config=self.config,
                                requeue_stats=requeue_stats,
                            )
                        )

                    requeue_job()
                    return

                self.agent.eval()
                count_steps_delta = 0
                profiling_wrapper.range_push("rollouts loop")

                profiling_wrapper.range_push("_collect_rollout_step")
                for buffer_index in range(self._nbuffers):
                    self._compute_actions_and_step_envs(buffer_index)

                for step in range(ppo_cfg.num_steps):
                    is_last_step = (
                        self.should_end_early(step + 1)
                        or (step + 1) == ppo_cfg.num_steps
                    )

                    for buffer_index in range(self._nbuffers):
                        count_steps_delta += self._collect_environment_result(
                            buffer_index
                        )

                        if (buffer_index + 1) == self._nbuffers:
                            profiling_wrapper.range_pop()  # _collect_rollout_step

                        if not is_last_step:
                            if (buffer_index + 1) == self._nbuffers:
                                profiling_wrapper.range_push(
                                    "_collect_rollout_step"
                                )

                            self._compute_actions_and_step_envs(buffer_index)

                    if is_last_step:
                        break

                profiling_wrapper.range_pop()  # rollouts loop

                if self._is_distributed:
                    self.num_rollouts_done_store.add("num_done", 1)

                (
                    value_loss,
                    action_loss,
                    dist_entropy,
                ) = self._update_agent()

                if ppo_cfg.use_linear_lr_decay:
                    lr_scheduler.step()  # type: ignore

                self.num_updates_done += 1
                losses = self._coalesce_post_step(
                    dict(value_loss=value_loss, action_loss=action_loss),
                    count_steps_delta,
                )

                self._training_log(writer, losses, prev_time)

                # checkpoint model
                if rank0_only() and self.should_checkpoint():
                    self.save_checkpoint(
                        f"ckpt.{count_checkpoints}.pth",
                        dict(
                            step=self.num_steps_done,
                            wall_time=(time.time() - self.t_start) + prev_time,
                        ),
                    )
                    count_checkpoints += 1

                profiling_wrapper.range_pop()  # train update

            self.envs.close()

    def _eval_checkpoint(
        self,
        checkpoint_path: str,
        writer: TensorboardWriter,
        checkpoint_index: int = 0,
    ) -> None:
        r"""Evaluates a single checkpoint.

        Args:
            checkpoint_path: path of checkpoint
            writer: tensorboard writer object for logging to tensorboard
            checkpoint_index: index of cur checkpoint for logging

        Returns:
            None
        """
        if self._is_distributed:
            raise RuntimeError("Evaluation does not support distributed mode")

        # Map location CPU is almost always better than mapping to a CUDA device.
        ckpt_dict = self.load_checkpoint(checkpoint_path, map_location="cpu")

        if self.config.EVAL.USE_CKPT_CONFIG:
            config = self._setup_eval_config(ckpt_dict["config"])
        else:
            config = self.config.clone()

        ppo_cfg = config.RL.PPO

        config.defrost()
        config.TASK_CONFIG.DATASET.SPLIT = config.EVAL.SPLIT
        config.freeze()

        if len(self.config.VIDEO_OPTION) > 0:
            config.defrost()
            config.TASK_CONFIG.TASK.MEASUREMENTS.append("TOP_DOWN_MAP")
            config.TASK_CONFIG.TASK.MEASUREMENTS.append("COLLISIONS")
            config.freeze()

        if config.VERBOSE:
            logger.info(f"env config: {config}")

        self._init_envs(config)
        self._setup_actor_critic_agent(ppo_cfg)

        self.agent.load_state_dict(ckpt_dict["state_dict"])
        self.actor_critic = self.agent.actor_critic

        observations = self.envs.reset()
        batch = batch_obs(observations, device=self.device)
        batch = apply_obs_transforms_batch(batch, self.obs_transforms)

        current_episode_reward = torch.zeros(
            self.envs.num_envs, 1, device="cpu"
        )

        test_recurrent_hidden_states = torch.zeros(
<<<<<<< HEAD
            self.config.NUM_SIMULATORS,
=======
            self.config.NUM_ENVIRONMENTS,
>>>>>>> f751182e
            self.actor_critic.net.num_recurrent_layers,
            ppo_cfg.hidden_size,
            device=self.device,
        )
        prev_actions = torch.zeros(
<<<<<<< HEAD
            self.config.NUM_SIMULATORS, 1, device=self.device, dtype=torch.long
        )
        not_done_masks = torch.zeros(
            self.config.NUM_SIMULATORS, 1, device=self.device, dtype=torch.bool
=======
            self.config.NUM_ENVIRONMENTS,
            1,
            device=self.device,
            dtype=torch.long,
        )
        not_done_masks = torch.zeros(
            self.config.NUM_ENVIRONMENTS,
            1,
            device=self.device,
            dtype=torch.bool,
>>>>>>> f751182e
        )
        stats_episodes: Dict[
            Any, Any
        ] = {}  # dict of dicts that stores stats per episode

        rgb_frames = [
<<<<<<< HEAD
            [] for _ in range(self.config.NUM_SIMULATORS)
=======
            [] for _ in range(self.config.NUM_ENVIRONMENTS)
>>>>>>> f751182e
        ]  # type: List[List[np.ndarray]]
        if len(self.config.VIDEO_OPTION) > 0:
            os.makedirs(self.config.VIDEO_DIR, exist_ok=True)

        number_of_eval_episodes = self.config.TEST_EPISODE_COUNT
        if number_of_eval_episodes == -1:
            number_of_eval_episodes = sum(self.envs.number_of_episodes)
        else:
            total_num_eps = sum(self.envs.number_of_episodes)
            if total_num_eps < number_of_eval_episodes:
                logger.warn(
                    f"Config specified {number_of_eval_episodes} eval episodes"
                    ", dataset only has {total_num_eps}."
                )
                logger.warn(f"Evaluating with {total_num_eps} instead.")
                number_of_eval_episodes = total_num_eps

        pbar = tqdm.tqdm(total=number_of_eval_episodes)
        self.actor_critic.eval()
        while (
            len(stats_episodes) < number_of_eval_episodes
            and self.envs.num_envs > 0
        ):
            current_episodes = self.envs.current_episodes()

            with torch.no_grad(), torch.cuda.amp.autocast() if self._fp16_autocast else contextlib.suppress():
                (
                    _,
                    actions,
                    _,
                    test_recurrent_hidden_states,
                ) = self.actor_critic.act(
                    batch,
                    test_recurrent_hidden_states,
                    prev_actions,
                    not_done_masks,
                    deterministic=False,
                )

                prev_actions.copy_(actions)  # type: ignore

            # NB: Move actions to CPU.  If CUDA tensors are
            # sent in to env.step(), that will create CUDA contexts
            # in the subprocesses.
            # For backwards compatibility, we also call .item() to convert to
            # an int
            step_data = [a.item() for a in actions.to(device="cpu")]

            outputs = self.envs.step(step_data)

            observations, rewards_l, dones, infos = [
                list(x) for x in zip(*outputs)
            ]
            batch = batch_obs(observations, device=self.device)
            batch = apply_obs_transforms_batch(batch, self.obs_transforms)

            not_done_masks = torch.tensor(
                [[not done] for done in dones],
                dtype=torch.bool,
                device="cpu",
            )

            rewards = torch.tensor(
                rewards_l, dtype=torch.float, device="cpu"
            ).unsqueeze(1)
            current_episode_reward += rewards
            next_episodes = self.envs.current_episodes()
            envs_to_pause = []
            n_envs = self.envs.num_envs
            for i in range(n_envs):
                if (
                    next_episodes[i].scene_id,
                    next_episodes[i].episode_id,
                ) in stats_episodes:
                    envs_to_pause.append(i)

                # episode ended
                if not not_done_masks[i].item():
                    pbar.update()
                    episode_stats = {}
                    episode_stats["reward"] = current_episode_reward[i].item()
                    episode_stats.update(
                        self._extract_scalars_from_info(infos[i])
                    )
                    current_episode_reward[i] = 0
                    # use scene_id + episode_id as unique id for storing stats
                    stats_episodes[
                        (
                            current_episodes[i].scene_id,
                            current_episodes[i].episode_id,
                        )
                    ] = episode_stats

                    if len(self.config.VIDEO_OPTION) > 0:
                        generate_video(
                            video_option=self.config.VIDEO_OPTION,
                            video_dir=self.config.VIDEO_DIR,
                            images=rgb_frames[i],
                            episode_id=current_episodes[i].episode_id,
                            checkpoint_idx=checkpoint_index,
                            metrics=self._extract_scalars_from_info(infos[i]),
                            tb_writer=writer,
                        )

                        rgb_frames[i] = []

                # episode continues
                elif len(self.config.VIDEO_OPTION) > 0:
                    # TODO move normalization / channel changing out of the policy and undo it here
                    frame = observations_to_image(
                        {k: v[i] for k, v in batch.items()}, infos[i]
                    )
                    rgb_frames[i].append(frame)

            not_done_masks = not_done_masks.to(device=self.device)
            (
                self.envs,
                test_recurrent_hidden_states,
                not_done_masks,
                current_episode_reward,
                prev_actions,
                batch,
                rgb_frames,
            ) = self._pause_envs(
                envs_to_pause,
                self.envs,
                test_recurrent_hidden_states,
                not_done_masks,
                current_episode_reward,
                prev_actions,
                batch,
                rgb_frames,
            )

        num_episodes = len(stats_episodes)
        aggregated_stats = {}
        for stat_key in next(iter(stats_episodes.values())).keys():
            aggregated_stats[stat_key] = (
                sum(v[stat_key] for v in stats_episodes.values())
                / num_episodes
            )

        for k, v in aggregated_stats.items():
            logger.info(f"Average episode {k}: {v:.4f}")

        step_id = checkpoint_index
        if "extra_state" in ckpt_dict and "step" in ckpt_dict["extra_state"]:
            step_id = ckpt_dict["extra_state"]["step"]

        writer.add_scalars(
            "eval_reward",
            {"average reward": aggregated_stats["reward"]},
            step_id,
        )

        metrics = {k: v for k, v in aggregated_stats.items() if k != "reward"}
        if len(metrics) > 0:
            writer.add_scalars("eval_metrics", metrics, step_id)

        self.envs.close()<|MERGE_RESOLUTION|>--- conflicted
+++ resolved
@@ -32,10 +32,7 @@
 from habitat_baselines.common.rollout_storage import RolloutStorage
 from habitat_baselines.common.tensor_dict import TensorDict
 from habitat_baselines.common.tensorboard_utils import TensorboardWriter
-<<<<<<< HEAD
-=======
 from habitat_baselines.rl.ddppo.algo import DDPPO
->>>>>>> f751182e
 from habitat_baselines.rl.ddppo.algo.ddp_utils import (
     EXIT,
     REQUEUE,
@@ -47,9 +44,7 @@
     rank0_only,
     requeue_job,
     save_interrupted_state,
-<<<<<<< HEAD
 )
-from habitat_baselines.rl.ddppo.algo.ddppo import DDPPO
 from habitat_baselines.rl.ppo import PPO
 from habitat_baselines.rl.ppo.policy import Policy
 from habitat_baselines.utils.common import (
@@ -57,12 +52,7 @@
     generate_video,
     is_fp16_autocast_supported,
     is_fp16_supported,
-=======
->>>>>>> f751182e
 )
-from habitat_baselines.rl.ppo import PPO
-from habitat_baselines.rl.ppo.policy import Policy
-from habitat_baselines.utils.common import batch_obs, generate_video
 from habitat_baselines.utils.env_utils import construct_envs
 
 
@@ -99,7 +89,6 @@
         # greater than 1
         self._is_distributed = get_distrib_size()[2] > 1
 
-<<<<<<< HEAD
         if self.config.RL.fp16_mode not in ("off", "autocast", "mixed"):
             raise RuntimeError(
                 f"Unknown fp16 mode '{self.config.RL.fp16_mode}'"
@@ -123,8 +112,6 @@
                 "FP16 autocast requires PyTorch >= 1.7.1, please update your PyTorch"
             )
 
-=======
->>>>>>> f751182e
     @property
     def obs_space(self):
         if self._obs_space is None and self.envs is not None:
@@ -206,14 +193,11 @@
             nn.init.orthogonal_(self.actor_critic.critic.fc.weight)
             nn.init.constant_(self.actor_critic.critic.fc.bias, 0)
 
-<<<<<<< HEAD
         if self._fp16_mixed:
             for name, module in self.actor_critic.named_modules():
                 if "running_mean_and_var" not in name:
                     module.to(dtype=torch.float16)
 
-=======
->>>>>>> f751182e
         self.agent = (DDPPO if self._is_distributed else PPO)(
             actor_critic=self.actor_critic,
             clip_param=ppo_cfg.clip_param,
@@ -262,7 +246,8 @@
             self.config.SIMULATOR_GPU_ID = local_rank
             # Multiply by the number of simulators to make sure they also get unique seeds
             self.config.TASK_CONFIG.SEED += (
-                torch.distributed.get_world_size() * self.config.NUM_SIMULATORS
+                torch.distributed.get_world_size()
+                * self.config.NUM_ENVIRONMENTS
             )
             self.config.freeze()
 
@@ -282,63 +267,6 @@
             num_steps_to_capture=self.config.PROFILING.NUM_STEPS_TO_CAPTURE,
         )
 
-<<<<<<< HEAD
-=======
-    def _init_envs(self, config=None):
-        if config is None:
-            config = self.config
-
-        self.envs = construct_envs(
-            config,
-            get_env_class(config.ENV_NAME),
-            workers_ignore_signals=is_slurm_batch_job(),
-        )
-
-    def _init_train(self):
-        if self.config.RL.DDPPO.force_distributed:
-            self._is_distributed = True
-
-        if is_slurm_batch_job():
-            add_signal_handlers()
-
-        if self._is_distributed:
-            local_rank, tcp_store = init_distrib_slurm(
-                self.config.RL.DDPPO.distrib_backend
-            )
-            if rank0_only():
-                logger.info(
-                    "Initialized DD-PPO with {} workers".format(
-                        torch.distributed.get_world_size()
-                    )
-                )
-
-            self.config.defrost()
-            self.config.TORCH_GPU_ID = local_rank
-            self.config.SIMULATOR_GPU_ID = local_rank
-            # Multiply by the number of simulators to make sure they also get unique seeds
-            self.config.TASK_CONFIG.SEED += (
-                torch.distributed.get_world_size()
-                * self.config.NUM_ENVIRONMENTS
-            )
-            self.config.freeze()
-
-            random.seed(self.config.TASK_CONFIG.SEED)
-            np.random.seed(self.config.TASK_CONFIG.SEED)
-            torch.manual_seed(self.config.TASK_CONFIG.SEED)
-            self.num_rollouts_done_store = torch.distributed.PrefixStore(
-                "rollout_tracker", tcp_store
-            )
-            self.num_rollouts_done_store.set("num_done", "0")
-
-        if rank0_only() and self.config.VERBOSE:
-            logger.info(f"config: {self.config}")
-
-        profiling_wrapper.configure(
-            capture_start_step=self.config.PROFILING.CAPTURE_START_STEP,
-            num_steps_to_capture=self.config.PROFILING.NUM_STEPS_TO_CAPTURE,
-        )
-
->>>>>>> f751182e
         self._init_envs()
 
         ppo_cfg = self.config.RL.PPO
@@ -355,20 +283,12 @@
         if self._is_distributed:
             self.agent.init_distributed(find_unused_params=True)
 
-<<<<<<< HEAD
         if rank0_only():
             logger.info(
                 "agent number of parameters: {}".format(
                     sum(param.numel() for param in self.agent.parameters())
                 )
             )
-=======
-        logger.info(
-            "agent number of parameters: {}".format(
-                sum(param.numel() for param in self.agent.parameters())
-            )
-        )
->>>>>>> f751182e
 
         obs_space = self.obs_space
         if self._static_encoder:
@@ -396,18 +316,14 @@
             is_double_buffered=ppo_cfg.use_double_buffered_sampler,
         )
         self.rollouts.to(self.device)
-<<<<<<< HEAD
         if self._fp16_mixed:
             self.rollouts.to_fp16()
-=======
->>>>>>> f751182e
 
         observations = self.envs.reset()
         batch = batch_obs(observations, device=self.device)
         batch = apply_obs_transforms_batch(batch, self.obs_transforms)
 
         if self._static_encoder:
-<<<<<<< HEAD
             if self._fp16_mixed:
                 batch = TensorDict.map_func(
                     lambda v: v.to(dtype=torch.float16)
@@ -416,9 +332,6 @@
                     batch,
                 ).to_tree()
             with torch.no_grad(), torch.cuda.amp.autocast() if self._fp16_autocast else contextlib.suppress():
-=======
-            with torch.no_grad():
->>>>>>> f751182e
                 batch["visual_features"] = self._encoder(batch)
 
         self.rollouts.buffers["observations"][0] = batch
@@ -532,16 +445,10 @@
         t_sample_action = time.time()
 
         # sample actions
-<<<<<<< HEAD
         with torch.no_grad(), torch.cuda.amp.autocast() if self._fp16_autocast else contextlib.suppress():
-            step_batch = self.rollouts.buffers[
-                self.rollouts.steps[buffer_index], env_slice
-=======
-        with torch.no_grad():
             step_batch = self.rollouts.buffers[
                 self.rollouts.current_rollout_step_idxs[buffer_index],
                 env_slice,
->>>>>>> f751182e
             ]
 
             profiling_wrapper.range_push("compute actions")
@@ -577,11 +484,7 @@
         self.env_time += time.time() - t_step_env
 
         self.rollouts.insert(
-<<<<<<< HEAD
-            recurrent_hidden_states=recurrent_hidden_states,
-=======
             next_recurrent_hidden_states=recurrent_hidden_states,
->>>>>>> f751182e
             actions=actions,
             action_log_probs=actions_log_probs,
             value_preds=values,
@@ -656,15 +559,9 @@
                 batch["visual_features"] = self._encoder(batch)
 
         self.rollouts.insert(
-<<<<<<< HEAD
-            batch,
-            rewards=rewards,
-            masks=not_done_masks,
-=======
             next_observations=batch,
             rewards=rewards,
             next_masks=not_done_masks,
->>>>>>> f751182e
             buffer_index=buffer_index,
         )
 
@@ -683,15 +580,10 @@
     def _update_agent(self):
         ppo_cfg = self.config.RL.PPO
         t_update_model = time.time()
-<<<<<<< HEAD
         with torch.no_grad(), torch.cuda.amp.autocast() if self._fp16_autocast else contextlib.suppress():
-            step_batch = self.rollouts.buffers[self.rollouts.step]
-=======
-        with torch.no_grad():
             step_batch = self.rollouts.buffers[
                 self.rollouts.current_rollout_step_idx
             ]
->>>>>>> f751182e
 
             next_value = self.actor_critic.get_value(
                 step_batch["observations"],
@@ -854,13 +746,7 @@
         interrupted_state = load_interrupted_state()
         if interrupted_state is not None:
             self.agent.load_state_dict(interrupted_state["state_dict"])
-<<<<<<< HEAD
             self.agent.load_optim_state_dict(interrupted_state["optim_state"])
-=======
-            self.agent.optimizer.load_state_dict(
-                interrupted_state["optim_state"]
-            )
->>>>>>> f751182e
             lr_scheduler.load_state_dict(interrupted_state["lr_sched_state"])
 
             requeue_stats = interrupted_state["requeue_stats"]
@@ -868,12 +754,9 @@
             self.pth_time = requeue_stats["pth_time"]
             self.num_steps_done = requeue_stats["num_steps_done"]
             self.num_updates_done = requeue_stats["num_updates_done"]
-<<<<<<< HEAD
-=======
             self._last_checkpoint_percent = requeue_stats[
                 "_last_checkpoint_percent"
             ]
->>>>>>> f751182e
             count_checkpoints = requeue_stats["count_checkpoints"]
             prev_time = requeue_stats["prev_time"]
 
@@ -885,13 +768,9 @@
 
         with (
             TensorboardWriter(
-<<<<<<< HEAD
                 self.config.TENSORBOARD_DIR,
                 flush_secs=self.flush_secs,
                 purge_step=self.num_steps_done,
-=======
-                self.config.TENSORBOARD_DIR, flush_secs=self.flush_secs
->>>>>>> f751182e
             )
             if rank0_only()
             else contextlib.suppress()
@@ -917,22 +796,13 @@
                             count_checkpoints=count_checkpoints,
                             num_steps_done=self.num_steps_done,
                             num_updates_done=self.num_updates_done,
-<<<<<<< HEAD
-                            prev_time=(time.time() - self.t_start) + prev_time,
-                            _last_checkpoint_percent=self._last_checkpoint_percent,
-=======
                             _last_checkpoint_percent=self._last_checkpoint_percent,
                             prev_time=(time.time() - self.t_start) + prev_time,
->>>>>>> f751182e
                         )
                         save_interrupted_state(
                             dict(
                                 state_dict=self.agent.state_dict(),
-<<<<<<< HEAD
                                 optim_state=self.agent.optim_state_dict(),
-=======
-                                optim_state=self.agent.optimizer.state_dict(),
->>>>>>> f751182e
                                 lr_sched_state=lr_scheduler.state_dict(),
                                 config=self.config,
                                 requeue_stats=requeue_stats,
@@ -1069,22 +939,12 @@
         )
 
         test_recurrent_hidden_states = torch.zeros(
-<<<<<<< HEAD
-            self.config.NUM_SIMULATORS,
-=======
             self.config.NUM_ENVIRONMENTS,
->>>>>>> f751182e
             self.actor_critic.net.num_recurrent_layers,
             ppo_cfg.hidden_size,
             device=self.device,
         )
         prev_actions = torch.zeros(
-<<<<<<< HEAD
-            self.config.NUM_SIMULATORS, 1, device=self.device, dtype=torch.long
-        )
-        not_done_masks = torch.zeros(
-            self.config.NUM_SIMULATORS, 1, device=self.device, dtype=torch.bool
-=======
             self.config.NUM_ENVIRONMENTS,
             1,
             device=self.device,
@@ -1095,18 +955,13 @@
             1,
             device=self.device,
             dtype=torch.bool,
->>>>>>> f751182e
         )
         stats_episodes: Dict[
             Any, Any
         ] = {}  # dict of dicts that stores stats per episode
 
         rgb_frames = [
-<<<<<<< HEAD
-            [] for _ in range(self.config.NUM_SIMULATORS)
-=======
             [] for _ in range(self.config.NUM_ENVIRONMENTS)
->>>>>>> f751182e
         ]  # type: List[List[np.ndarray]]
         if len(self.config.VIDEO_OPTION) > 0:
             os.makedirs(self.config.VIDEO_DIR, exist_ok=True)
